// Copyright (C) 2009-2018 Benoit Chachuat, Imperial College London.
// All Rights Reserved.
// This code is published under the Eclipse Public License.

/*!
\page page_POLYHEDRAL Polyhedral Arithmetic for Factorable Functions
\author Beno&icirc;t Chachuat

Consider the image set \f$\Gamma:\{{\bf g}({\bf x}) \,\mid\, {\bf x}^{\rm L}\leq{\bf x}\leq{\bf x}^{\rm U}\} \subseteq \mathbb R^m\f$, where \f$g_j:\mathbb{R}^n\to\mathbb R, j=1,\ldots,m\f$, are factorable, potentially nonconvex functions. The classes mc::PolImg and mc::PolVar implement an arithmetic for the construction of a polyedral enclosure \f$\Gamma\f$ of the set \f$\overline{\Gamma}\f$ in the form:
\f{align*}
\overline{\Gamma} := \left\{ {\bf G} {\bf v}\; \middle|\; \begin{array}{l} {\bf A} {\bf v} \;=\; {\bf 0}\\ {\bf B} {\bf v} \;\leq\; {\bf 0}\\ {\bf v}^{\rm L}\leq{\bf v}\leq{\bf v}^{\rm U} \end{array} \right\} \supseteq \Gamma\, ,
\f}
where the variable vector \f${\bf v}\f$ contains the original variable vector \f${\bf x}\f$, as recovered by using the projection matrix \f${\bf G}\f$.

These classes build upon the DAG classes mc::FFGraph and mc::FFVar. Both are templated in the interval type used to bound the nonlinearity of the function, By default, mc::PolImg and mc::PolVar can be used with the non-verified interval type mc::Interval of MC++. For reliability, however, it is recommended to use verified interval arithmetic such as <A href="http://www.ti3.tu-harburg.de/Software/PROFILEnglisch.html">PROFIL</A> (header file <tt>mcprofil.hpp</tt>) or <A href="http://www.math.uni-wuppertal.de/~xsc/software/filib.html">FILIB++</A> (header file <tt>mcfilib.hpp</tt>). Note that the implementation in mc::PolImg and mc::PolVar is <a>not verified</a> in the sense that rounding errors are not accounted for in the polyhedral cuts.


\section sec_POLIMG_THEOR What is the theory behind polyhedral relaxations?

The basic procedure follows three steps: (i) decompose the factorable functions \f$g_j\f$ into atom operations, both unary and binary operations, by introducing auxiliary variables and extra constraints (lifting); (ii) generate convex enclosures for the nonlinear operations, including products, divisions and outer-compositions with nonlinear univariates such as exp, log, sin, cos, <I>etc</I>; and (iii) outer-approximate the nonlinear parts of the convex enclosures using supporting hyperplanes at finitely many points. Each step is detailed further below.

- <B>Step 1. Decomposition/Lifting</B>
\f{align*}
\Gamma:\{{\bf g}({\bf x}) \,\mid\, {\bf x}^{\rm L}\leq{\bf x}\leq {\bf x}^{\rm U}\}
& \xrightarrow{\displaystyle\text{decomp.}} && 
\overline{\Gamma} := \left\{ {\bf G} {\bf v}\; \middle|\; \begin{array}{l} {\bf A} {\bf v} \;=\; {\bf 0}\\ v_k = v_iv_j,\ \forall (i,j,k)\in\mathcal{B}\\ v_k = \frac{v_i}{v_j},\ \forall (i,j,k)\in\mathcal{F}\\ v_k = \varphi(v_i),\ \forall (i,k)\in\mathcal{U}\\ {\bf v}^{\rm L}\leq{\bf v}\leq {\bf v}^{\rm U} \end{array} \right\}
\f}
The advantage of this decomposition, which may be applied to any factorable function, is that it accounts for common subexpressions, thus enables tighter relaxations. Its main drawback, on the other hand, is that it may introduce a large number of auxiliary variables and constraints.

- <B>Step 2. Relaxation</B>
  - The bilinear terms \f$v_k = v_iv_j\f$, \f$v_i^{\rm L}\leq v_i\leq v_i^{\rm U}\f$, \f$v_j^{\rm L}\leq v_j\leq v_j^{\rm U}\f$, can be replaced by their polyhedral envelopes as
\f{align*}
v_k=v_iv_j \quad \xrightarrow{\displaystyle\text{relax.}}\quad \left\{\begin{array}{l}
v_k \geq v_i^{\rm L}v_j+v_j^{\rm L}v_i-v_i^{\rm L}v_j^{\rm L}\\
v_k \geq v_i^{\rm U}v_j+v_j^{\rm U}v_i-v_i^{\rm U}v_j^{\rm U}\\
v_k \leq v_i^{\rm U}v_j+v_j^{\rm L}v_i-v_i^{\rm U}v_j^{\rm L}\\
v_k \leq v_i^{\rm L}v_j+v_j^{\rm U}v_i-v_i^{\rm L}v_j^{\rm U}
\end{array}\right.
\f}
  - The fractional terms \f$v_k = \frac{v_i}{v_j}\f$, \f$v_i^{\rm L}\leq v_i\leq v_i^{\rm U}\f$, \f$v_j^{\rm L}\leq v_j\leq v_j^{\rm U}\f$, \f$0\notin[v_j^{\rm L},v_j^{\rm U}]\f$, can be rewritten as bilinear terms \f$v_i = v_jv_k\f$ and relaxed as indicated above, with the following bounds for the variables \f$v_k\f$:
\f{align*}
\min\left\{\frac{v_j^{\rm L}}{v_k^{\rm L}}, \frac{v_j^{\rm L}}{v_k^{\rm U}}, \frac{v_j^{\rm U}}{v_k^{\rm L}}, \frac{v_j^{\rm U}}{v_k^{\rm U}}\right\} =: v_k^{\rm L} \leq v_k \leq v_k^{\rm U} := \max\left\{\frac{v_j^{\rm L}}{v_k^{\rm L}}, \frac{v_j^{\rm L}}{v_k^{\rm U}}, \frac{v_j^{\rm U}}{v_k^{\rm L}}, \frac{v_j^{\rm U}}{v_k^{\rm U}}\right\}
\f}
Note that, although straightforward, this approach of dealing with fractional terms does not generally yield the convex/concave envelopes (which turn out to be quite complicated nonlinear expressions -- see \ref sec_POLIMG_REFS).
\n
  - The univariate terms \f$v_k = \varphi(v_i)\f$, \f$v_i^{\rm L}\leq v_i\leq v_i^{\rm U}\f$, are relaxed differently depending on whether the function \f$\varphi\f$ is convex, concave, convexo-concave, etc., on \f$[v_i^{\rm L},v_i^{\rm U}]\f$.
\f{align*}
\text{convex case:} & \quad v_k=\varphi(v_i) \quad \xrightarrow{\displaystyle\text{relax}} \quad \left\{\begin{array}{l} v_k \geq \varphi(v_i)\\ v_k \leq \varphi(v_i^{\rm L}) + \frac{\varphi(v_i^{\rm U})-\varphi(v_i^{\rm L})}{v_i^{\rm U}-v_i^{\rm L}}(v_i-v_i^{\rm L}) \end{array}\right.\\
\text{concave case:} & \quad v_k=\varphi(v_i) \quad \xrightarrow{\displaystyle\text{relax}} \quad \left\{\begin{array}{l} v_k \geq \varphi(v_i^{\rm L}) + \frac{\varphi(v_i^{\rm U})-\varphi(v_i^{\rm L})}{v_i^{\rm U}-v_i^{\rm L}}(v_i-v_i^{\rm L})\\ v_k \leq \varphi(v_i) \end{array}\right.\\
\text{convexo-concave case:} & \quad v_k=\varphi(v_i) \quad \xrightarrow{\displaystyle\text{relax}} \quad \left\{\begin{array}{l}
v_k \geq \left\{\begin{array}{ll}
\varphi(v_i), & \text{if $v_i\leq v_{\rm m}^{\rm cv}$}\\
\varphi(v_i^{\rm U}) + \frac{\varphi(v_i^{\rm U})-\varphi(v_{\rm m}^{\rm cv})}{v_i^{\rm U}-v_{\rm m}^{\rm cv}}(v_i-v_i^{\rm U}), & \text{otherwise}
\end{array}\right.\\
v_k \leq \left\{\begin{array}{ll}
\varphi(v_i), & \text{if $v_i\geq v_{\rm m}^{\rm cc}$}\\
\varphi(v_i^{\rm L}) + \frac{\varphi(v_i^{\rm L})-\varphi(v_{\rm m}^{\rm cc})}{v_i^{\rm L}-v_{\rm m}^{\rm cc}}(v_i-v_i^{\rm L}), & \text{otherwise}
\end{array}\right.
\end{array}\right.\\
& \quad \text{with:}\ v_{\rm m}^{\rm cv},v_{\rm m}^{\rm cc}\in[v_i^{\rm L},v_i^{\rm U}]:\ \varphi'(v_{\rm m}^{\rm cv}) = \textstyle\frac{\varphi(v_i^{\rm U})-\varphi(v_{\rm m}^{\rm cv})}{v_i^{\rm U}-v_{\rm m}^{\rm cv}} \text{ and } \varphi'(v_{\rm m}^{\rm cc}) = \textstyle\frac{\varphi(v_i^{\rm L})-\varphi(v_{\rm m}^{\rm cc})}{v_i^{\rm L}-v_{\rm m}^{\rm cc}}
\f}
\image html exm_uni.png
\n
  .

- <B>Step 3. Polyhedral Outer-Approximation</B>\n
Every convex, nonlinear univariate constraint generated in Step 2 is outer-approximated by constructing supporting cuts at a number of well-chosen points. Although the resulting polyhedral relaxations are inherently weaker than the nonlinear relaxations, LP solvers are currently more robust and faster than NLP solvers.\n
An iterative scheme (a.k.a. sandwich algorithm) can be applied that adds linearization points in such a way that the maximum distance \f$\delta^{\rm max}\f$ between the nonlinear constraint and its polyhedral approximation decreases as the inverse of the square of the number \f$n\f$ of linearization points; that is, \f$\delta^{\rm max}\propto \frac{1}{n^2}\f$. This algorithm proceeds as follows:
  -# Construct cuts at both interval end-points \f$v_i^{\rm L}\f$ and \f$v_i^{\rm U}\f$
  -# <B>REPEAT</B>
    - Identify an interval \f$[v_i^\ell,v_i^{\ell+1}]\f$ with maximum outer-approximation error \f$\delta_{\rm max}\f$
    - Subdivide \f$[v_i^\ell,v_i^{\ell+1}]\f$ at a suitably chosen point \f$v_i^{\rm new}\f$
    .
    <B>UNTIL</B> \f$\delta_{\rm max} < \varepsilon^{\rm tol}\f$
  .
  In particular, several strategies have been proposed for selecting a new linearization point \f$v_i^{\rm new}\f$. The <I>interval bisection rule</I> and the <I>maximum error rule</I> are depicted below.

\image html  OAcvx_strategy.png


\section sec_POLIMG_COMP How to generate a polyhedral relaxation of a factorable function?

For illustration, suppose that we want to compute a polyhedral enclosure for the image set of function:
\f[
{\bf g}(x) := \left(\begin{array}{c}
\log(x_1)+x^2_2 \\
\sin(x_1)-\cos(x_2) \\
\end{array} \right) \qquad \text{with} \qquad 
x \in [1,5]\times [2,6].
\f]

For simplicity, the underlying interval bounds are propagated using the default interval type mc::Interval, the required header files are:
  
\code
#include "interval.hpp"
typedef mc::Interval I;

#include "polimage.hpp"
typedef mc::PolImg<I> PI;
typedef mc::PolVar<I> PV;
\endcode

First, the DAG of the vector function \f${\bf g}\f$ is defined:
\code 
  mc::FFGraph DAG;
  mc::FFVar X[2]; X[0].set( &DAG ); X[1].set( &DAG );
  mc::FFVar F[2]; F[0] = log(X[0])+pow(X[1],2); F[1] = sin(X[0])-cos(X[1]); 
  std::cout << DAG;
\endcode

The following output is displayed, including the auxiliary variables created during the DAG decomposition of the factorable functions:
\verbatim
  DAG VARIABLES:
    X0    => { Z1 Z4 }
    X1    => { Z0 Z3 }

  DAG INTERMEDIATES:
    Z0    <=  SQR( X1 )       => { Z2 }
    Z1    <=  LOG( X0 )       => { Z2 }
    Z2    <=  Z0 + Z1         => { }
    Z3    <=  COS( X1 )       => { Z5 }
    Z4    <=  SIN( X0 )       => { Z5 }
    Z5    <=  Z4 - Z3         => { }
\endverbatim

Next, the polyhedral relaxation environment is created and the main variables are initialized:
\code 
  mc::PolImg<I> Env;
  I IX[2] = { I(1,5), I(2,6) };
  mc::PolVar<I> PX[2]; PX[0].set( &Env, X[0], IX[0] ); PX[1].set( &Env, X[1], IX[1] );
\endcode

Then, the polyhedral relaxation of the image set is initialized by propagating bounds for the lifted variables through the DAG:
\code 
  mc::PolVar<I> PF[2]; DAG.eval( 2, F, PF, 2, X, PX );
  std::cout << Env;
\endcode

This produces the following output, where no cuts have been generated to define the polyhedral enclosure yet:
\verbatim
VARIABLES:
  X0	 in [  1.00000e+00 :  5.00000e+00 ]	 (DAG: X0)
  X1	 in [  2.00000e+00 :  6.00000e+00 ]	 (DAG: X1)
  X2	 in [  4.00000e+00 :  3.60000e+01 ]	 (DAG: Z0)
  X3	 in [  0.00000e+00 :  1.60944e+00 ]	 (DAG: Z1)
  X4	 in [  4.00000e+00 :  3.76094e+01 ]	 (DAG: Z2)
  X6	 in [ -1.00000e+00 :  9.60170e-01 ]	 (DAG: Z3)
  X5	 in [ -1.00000e+00 :  1.00000e+00 ]	 (DAG: Z4)
  X7	 in [ -1.96017e+00 :  2.00000e+00 ]	 (DAG: Z5)

NO AUXILIARY

NO BILINEAR OR FRACTIONAL TERM

NO CUT
\endverbatim

Finally, polyhedral cuts are generated and displayed as follows:
\code 
  Env.generate_cuts( 2, PF );
  std::cout << Env;
\endcode

\verbatim
VARIABLES:
  X0	 in [  1.00000e+00 :  5.00000e+00 ]	 (DAG: X0)
  X1	 in [  2.00000e+00 :  6.00000e+00 ]	 (DAG: X1)
  X2	 in [  4.00000e+00 :  3.60000e+01 ]	 (DAG: Z0)
  X3	 in [  0.00000e+00 :  1.60944e+00 ]	 (DAG: Z1)
  X4	 in [  4.00000e+00 :  3.76094e+01 ]	 (DAG: Z2)
  X6	 in [ -1.00000e+00 :  9.60170e-01 ]	 (DAG: Z3)
  X5	 in [ -1.00000e+00 :  1.00000e+00 ]	 (DAG: Z4)
  X7	 in [ -1.96017e+00 :  2.00000e+00 ]	 (DAG: Z5)

NO AUXILIARY

NO BILINEAR OR FRACTIONAL TERM

CUTS:
  + 1.00000e+00X2 + 1.00000e+00X3 - 1.00000e+00X4 = -0.00000e+00
  + 1.00000e+00X5 - 1.00000e+00X6 - 1.00000e+00X7 = -0.00000e+00
  + 4.00000e+00X3 - 1.60944e+00X0 >= -1.60944e+00
  + 1.00000e+00X0 - 1.00000e+00X3 >= 1.00000e+00
  + 1.00000e+00X0 - 5.00000e+00X3 >= -3.04719e+00
  + 1.00000e+00X0 - 2.75054e+00X3 >= -3.24492e-02
  + 1.00000e+00X0 - 1.80361e+00X3 >= 7.39860e-01
  + 1.00000e+00X0 - 3.81983e+00X3 >= -1.29953e+00
  + 4.00000e+00X2 - 3.20000e+01X1 <= -4.80000e+01
  + 1.00000e+00X5 - 5.40302e-01X0 <= 3.01169e-01
  + 1.00000e+00X5 + 0.00000e+00X0 <= 1.00000e+00
  + 1.00000e+00X5 - 2.73845e-01X0 <= 6.07581e-01
  + 1.00000e+00X5 - 4.08535e-01X0 <= 4.42948e-01
  + 1.00000e+00X5 - 1.37362e-01X0 <= 7.93681e-01
  + 1.00000e+00X5 + 0.00000e+00X0 <= 1.00000e+00
  + 1.00000e+00X5 + 6.31638e-01X0 <= 2.19927e+00
  + 1.00000e+00X5 + 3.22022e-01X0 <= 1.55814e+00
  + 1.00000e+00X5 + 4.79346e-01X0 <= 1.87021e+00
  + 1.00000e+00X5 + 1.61734e-01X0 <= 1.26716e+00
  + 1.00000e+00X6 - 3.44637e-01X1 <= -1.10542e+00
  + 1.00000e+00X6 - 2.79415e-01X1 <= -7.16323e-01
  + 1.00000e+00X2 - 4.00000e+00X1 >= -4.00000e+00
  + 1.00000e+00X2 - 1.20000e+01X1 >= -3.60000e+01
  + 1.00000e+00X2 - 8.00000e+00X1 >= -1.60000e+01
  + 1.00000e+00X2 - 6.00000e+00X1 >= -9.00000e+00
  + 1.00000e+00X2 - 1.00000e+01X1 >= -2.50000e+01
  + 1.00000e+00X5 + 5.35701e-01X0 >= 1.37717e+00
  + 1.00000e+00X5 + 0.00000e+00X0 >= -1.00000e+00
  + 1.00000e+00X5 + 2.71443e-01X0 >= 2.42071e-01
  + 1.00000e+00X5 + 4.04992e-01X0 >= 8.25290e-01
  + 1.00000e+00X5 + 1.36150e-01X0 >= -3.67693e-01
  + 1.00000e+00X5 + 0.00000e+00X0 >= -1.00000e+00
  + 1.00000e+00X5 - 2.83662e-01X0 >= -2.37724e+00
  + 1.00000e+00X5 - 1.42321e-01X0 >= -1.68082e+00
  + 1.00000e+00X5 - 2.13178e-01X0 >= -2.02739e+00
  + 1.00000e+00X5 - 7.12210e-02X0 >= -1.33816e+00
  + 1.00000e+00X6 + 9.09297e-01X1 >= 1.40245e+00
  + 1.00000e+00X6 + 0.00000e+00X1 >= -1.00000e+00
  + 1.00000e+00X6 + 4.78987e-01X1 >= 3.87705e-01
  + 1.00000e+00X6 + 7.05713e-01X1 >= 9.55690e-01
  + 1.00000e+00X6 + 2.41998e-01X1 >= -2.69168e-01
  + 1.00000e+00X6 + 0.00000e+00X1 >= -1.00000e+00
  + 1.00000e+00X6 - 8.07940e-01X1 >= -3.88747e+00
  + 1.00000e+00X6 - 4.18937e-01X1 >= -2.40524e+00
  + 1.00000e+00X6 - 6.19996e-01X1 >= -3.14699e+00
  + 1.00000e+00X6 - 2.11107e-01X1 >= -1.68558e+00
\endverbatim

By default, the cuts in the polyhedral relaxation of a convex univariate terms are generated according to the <I>maximum error rule</I> (see above), and a maximum of 5 cuts are generated for each nonlinear constraint. The cut generation is also controlled by the absolute and relative tolerances on the maximum outer-approximation error, which are both set to \f$10^{-3}\f$ by default. All these default values can be altered as explained below in the section \ref sec_POLIMG_OPT below.

All the cuts can be retreived by using the function mc::PolImg::Cuts, which returns a set of cuts as defined in the class mc::PolCuts.


\section sec_POLIMG_OPT What are the options in computing a polyhedral relaxation?

All the options are defined in the structure mc::PolImg::Options, and the default values can be altered via the public static member mc::PolImg::options; for example:

\code
  Env.options.AGGREG_LQ = false;
  Env.options.SANDWICH_MAXCUT = 7;
\endcode


\section sec_POLIMG_ERR What errors may be encoutered in computing a polyhedral relaxation?

Errors are managed based on the exception handling mechanism of the C++ language. Each time an error is encountered, an instance of the class mc::PolImg::Exceptions is thrown, which contains the type of error. Additional exceptions may be sent by the template argument class in propagating the bounds through the DAG, as well as by the DAG class itself. It is the responsibility of a user to test whether an exception was thrown, and then make the appropriate changes. Should an exception be thrown and not caught by the calling program, execution will abort.

\section sec_POLIMG_REFS References

- Neumaier, A., <A href="https://doi.org/10.1017/S0962492904000194">Complete search in continuous global optimization and constraint satisfaction</A>, <I>Acta Numerica</I>, <B>13</B>(3):271-369, 2004.
- Tawarmalani, M., and N.V. Sahinidis, <A href="http://dx.doi.org/10.1007/s10107-003-0467-6">Global optimization of mixed-integer nonlinear programs: A theoretical and computational study</A>, <I>Mathematical Programming</I>, <B>99</B>(3):563-591, 2004.
- Smith, E.M.B, and C.C. Pantelides, <A href="http://dx.doi.org/10.1016/S0098-1354(98)00286-5">A symbolic reformulation/spatial branch-and-bound algorithm for the global optimisation of nonconvex MINLPs</A>, <I>Computers & Chemical Engineering</I>, <B>23</B>(4-5):457-478, 1999.
.
*/

/*
TODO: 
- Semilinear relaxation of terms that are neither convex nor concave? (e.g., pow(x,3)) ==> OK
- Account for multiple occurence of variables ==> OK
- Enable DC-decomposition of bilinear terms (e.g. lists of product/division terms) ==> OK
- Fix bug in DC scaling ==> OK
- Implement alternative piecewise relaxation approaches ==> OK
- Add all remaining univariate terms (trigo, min/max)
- Distinguish between binary and integer variables?
*/

#ifndef MC__POLIMAGE_H
#define MC__POLIMAGE_H

#include <assert.h>
#include <exception>
#include <fstream>
#include <iomanip>
#include <queue>
#include <map>

#include "ffunc.hpp"
#include "mcop.hpp"

#undef  MC__POLIMG_DEBUG
#undef  MC__POLIMG_DEBUG_CUTS
//#undef  MC__POLIMG_PWMCCORMICK_1D

namespace mc
{

template< class T > class PolImg;
template< class T > class PolLQExpr;
template< class T > class PolCut;
template< class T > class lt_PolVar;

//! @brief C++ class for defining polytopic image variables
////////////////////////////////////////////////////////////////////////
//! mc::PolVar is a C++ class for defining polytopic image variables.
//! The template parameter corresponds to the type used to propagate
//! variable range.
////////////////////////////////////////////////////////////////////////
template< class T >
class PolVar
////////////////////////////////////////////////////////////////////////
{
  friend class PolImg<T>;
  friend class lt_PolVar<T>;

  template< class U > friend  PolVar<U> operator+( const PolVar<U>&, const PolVar<U>& );
  template< class U > friend  PolVar<U> operator+( const PolVar<U>&, const double );
  template< class U > friend  PolVar<U> operator-( const PolVar<U>& );
  template< class U > friend  PolVar<U> operator-( const PolVar<U>&, const PolVar<U>& );
  template< class U > friend  PolVar<U> operator*( const PolVar<U>&, const PolVar<U>& );
  template< class U > friend  PolVar<U> operator*( const PolVar<U>&, const double );			
  template< class U > friend  PolVar<U> operator/( const PolVar<U>&, const PolVar<U>& );
  template< class U > friend  PolVar<U> operator/( const double, const PolVar<U>& );
  template< class U > friend  PolVar<U> operator^( const PolVar<U>&, const PolVar<U>& );
    
  template< class U > friend  PolVar<U> inv ( const PolVar<U>& );
  template< class U > friend  PolVar<U> exp ( const PolVar<U>& );
  template< class U > friend  PolVar<U> log ( const PolVar<U>& );
  template< class U > friend  PolVar<U> xlog( const PolVar<U>& );
  template< class U > friend  PolVar<U> sqrt( const PolVar<U>& );
  template< class U > friend  PolVar<U> sqr ( const PolVar<U>& );
  template< class U > friend  PolVar<U> pow ( const PolVar<U>&, const int );  
  template< class U > friend  PolVar<U> pow ( const PolVar<U>&, const double );  
  template< class U > friend  PolVar<U> cheb( const PolVar<U>&, const unsigned );  
  template< class U > friend  PolVar<U> prod( const unsigned, const PolVar<U>* );  
  template< class U > friend  PolVar<U> cos ( const PolVar<U>& );
  template< class U > friend  PolVar<U> sin ( const PolVar<U>& );
  template< class U > friend  PolVar<U> tan ( const PolVar<U>& );
  template< class U > friend  PolVar<U> acos( const PolVar<U>& );
  template< class U > friend  PolVar<U> asin( const PolVar<U>& );
  template< class U > friend  PolVar<U> atan( const PolVar<U>& );
  template< class U > friend  PolVar<U> cosh( const PolVar<U>& );
  template< class U > friend  PolVar<U> sinh( const PolVar<U>& );
  template< class U > friend  PolVar<U> tanh( const PolVar<U>& );
  template< class U > friend  PolVar<U> fabs( const PolVar<U>& );
  template< class U > friend  PolVar<U> erf( const PolVar<U>& );
  template< class U > friend  PolVar<U> fstep( const PolVar<U>& );
<<<<<<< HEAD
  //template< class U > friend  PolVar<U> cmon( std::map< const PolVar<U>, const PolVar<U> >& );
=======
  template< class U > friend  PolVar<U> max( const PolVar<U>&, const PolVar<U>& );  
  template< class U > friend  PolVar<U> min( const PolVar<U>&, const PolVar<U>& );  
  template< class U > friend  PolVar<U> lmtd( const PolVar<U>&, const PolVar<U>& );  
  template< class U > friend  PolVar<U> rlmtd( const PolVar<U>&, const PolVar<U>& );  
>>>>>>> 029b4442

  public:
    /** @ingroup POLYTOPE
     *  @{
     */
    //! @brief Enumeration type for variables in factorable program
    enum TYPE{
      VARCONT=0,//!< DAG continuous variable
      VARINT,	//!< DAG integer variable
      AUXCONT,	//!< Auxiliary continuous variable
      AUXINT,	//!< Auxiliary integer variable   
      AUXCST	//!< Auxiliary constant
    };
    //! @brief Typedef for variable identifier in factorable program
    typedef std::pair< TYPE, unsigned > t_idVar;

    //! @brief Return string with variable name for identifier <a>id</a>
    std::string name
      () const
      {
        std::ostringstream ovar;
        switch( _id.first ){
          case VARCONT: ovar << "X"; break;
          case VARINT:  ovar << "Y"; break;
          case AUXCONT: ovar << "W"; break;
          case AUXINT:  ovar << "Z"; break;
          case AUXCST:  ovar << "C"; break;
        }
        ovar << _id.second;
        return ovar.str();
     }
  /** @} */ 
							  
  private:
    //! @brief pointer to underlying polytope
    PolImg<T>* _img;
    //! @brief underlying variable in DAG
    FFVar _var;
    //! @brief variable range
    T _range;
    //! @brief variable identifier (type and index)
    t_idVar _id;
    //! @brief flag indicating whether cuts have already been generated for the associated operation
    mutable bool _hascuts;
    //! @brief variable break-points
    std::set<double> _breakpts;
    //! @brief variable subdivision w.r.t. break-points
    mutable std::pair< std::vector<double>, std::vector<PolVar<T> > > _subdiv;

    //! @brief set as DAG variable <a>X</a> in polytope image <a>P</a> with range <a>B</a>
    void _set
      ( PolImg<T>*P, FFVar const& X, T const& B, const bool cont, const unsigned index )
      { _img = P; _var = X; _range = (!_var.cst()? B: _var.num().val());
        _id = std::make_pair( cont? VARCONT: VARINT, index );
        _breakpts.clear(); reset_subdiv(); reset_cuts(); }
    //! @brief set as auxiliary variable in polytope image <a>P</a> with range <a>B</a>
    void _set
      ( PolImg<T>*P, const T&B, const bool cont, const unsigned index )
      { _img = P; _var = 0; _range = B;
        _id = std::make_pair( cont? AUXCONT: AUXINT, index );
         _breakpts.clear(); reset_subdiv(); reset_cuts(); }
    //! @brief update variable bounds and type
    void _update
      ( const T&B )
      { _range = B; }
    //! @brief update variable bounds and type
    void _update
      ( const bool cont )
      { _id.first = (cont? VARCONT: VARINT); }

    //! @brief push variable subdivision
    void _push_subdiv
      ( double pt ) const
      { if( !_img ) return;
        auto itVar = _img->_Vars.find( const_cast<FFVar*>(&_var) );
        if( itVar == _img->_Vars.end() ) return;
        itVar->second->_subdiv.first.push_back( pt ); }
        //_subdiv.first.push_back( pt ); }
    //! @brief push variable subdivision
    void _push_subdiv
      ( PolVar<T> var ) const
      { if( !_img ) return;
        auto itVar = _img->_Vars.find( const_cast<FFVar*>(&_var) );
        if( itVar == _img->_Vars.end() ) return;
        itVar->second->_subdiv.second.push_back( var ); }
        //_subdiv.second.push_back( var ); }

  public:
    /** @ingroup POLYTOPE
     *  @{
     */
    //! @brief Constructor for a constant value <a>d</a> (default)
    PolVar
      ( const double d=0. )
      : _img(0), _var(FFVar(d)), _range(d), _id( AUXCST, 0 ),
        _hascuts(false) 
      {} 
    //! @brief Constructor for a constant value <a>n</a>
    PolVar
      ( const int n )
      : _img(0), _var(FFVar(n)), _range(n), _id( AUXCST, 0 ),
        _hascuts(false) 
      {}
    //! @brief Constructor for DAG variable <a>X</a> in polytope image <a>P</a> with range <a>B</a>
    PolVar
      ( PolImg<T>*P, FFVar const& X, T const& B=0., const bool cont=true )
      { set( P, X, B, cont ); }
    //! @brief Constructor for auxiliary variable in polytope image <a>P</a> with range <a>B</a>
    PolVar
      ( PolImg<T>*P, T const& B=0., const bool cont=true )
      { set( P, B, cont ); }
    //! @brief Copy constructor for a polytope image <a>P</a>
    PolVar
      ( PolVar<T> const& P )
      : _img(P._img), _var(P._var), _range(P._range), _id( P._id ),
        _hascuts( P._hascuts ), _breakpts( P._breakpts ), _subdiv( P._subdiv )
      {}

    //! @brief Destructor
    virtual ~PolVar
      ()
      {};

    //! @brief Update range <a>B</a> and type <a>cont</a> of variable in polytope image
    PolVar<T>& update
      ( T const& B )
      { if( !_img ) return *this;
        PolVar<T>* polvar = _img->_update_var( &_var, B );
        if( polvar != nullptr ) *this = *polvar;
        reset_subdiv(); reset_cuts(); return *this; }
    //! @brief Update range <a>B</a> and type <a>cont</a> of variable in polytope image
    PolVar<T>& update
      ( bool const cont )
      { if( !_img ) return *this;
        PolVar<T>* polvar = _img->_update_var( &_var, cont );
        if( polvar != nullptr ) *this = *polvar;
        reset_subdiv(); reset_cuts(); return *this; }
    //! @brief set as DAG variable <a>X</a> in polytope image <a>P</a> with range <a>B</a>
    PolVar<T>& set
      ( PolImg<T>*P, FFVar const& X, T const& B=0., const bool cont=true )
      { *this = *P->_append_var( &X, B, cont );
        _breakpts.clear(); reset_subdiv(); reset_cuts(); return *this; }
    //! @brief set as auxiliary variable in polytope image <a>P</a> with range <a>B</a>
    PolVar<T>& set
      ( PolImg<T>*P, T const& B=0., const bool cont=true )
      { *this = *P->_append_aux( B, cont );
        _breakpts.clear(); reset_subdiv(); reset_cuts(); return *this; }

    //! @brief get variable integrality
    bool discr
      () const
      { return (_id.first == VARINT || _id.first == AUXINT? true: false); }
    //! @brief get variable constness
    bool cst
      () const
      { return (_var.id().first == FFVar::CINT
             || _var.id().first == FFVar::CREAL? true: false); }
    //! @brief get variable range
    T range
      () const
      { return _range; }//_var.cst()? _var.num().val(): _range; }
      //{ return _range; }
    //! @brief get pointer to polytopic image
    PolImg<T>* image
      () const
      { return _img; }
    //! @brief get pointer to variable identifier
    t_idVar id
      () const
      { return _id; }
    //! @brief get reference to DAG variable
    FFVar& var
      ()
      { return _var; }
    //! @brief get const reference to DAG variable
    const FFVar& var
      () const
      { return _var; }

    //! @brief add variable break-points
    void add_breakpt
      ( const double bkpt );
    //! @brief get variable break-points
    const std::set<double>& breakpts
      () const
      { return _breakpts; }

    //! @brief get variable subdivision
    const std::pair< std::vector<double>, std::vector< PolVar<T> > >& subdiv
      () const
      { return _subdiv; }
    //! @brief reset variable subdivision
    void reset_subdiv
      () const
      { _subdiv.first.clear(); _subdiv.second.clear(); }
    //! @brief create variable subdivision
    const std::vector<double>& create_subdiv
      ( const double XL, const double XU, const bool reset=false ) const;
    //! @brief set SOS2 variable subdivision
    const std::vector< PolVar<T> >& SOS2_subdiv
      ( FFOp*pOp=0, const bool reset=false ) const;
    //! @brief set linear binary variable subdivision
    const std::vector< PolVar<T> >& BIN_subdiv
      ( FFOp*pOp=0, const bool reset=false ) const;

    //! @brief get cuts flag 
    bool has_cuts
      () const
      { return _hascuts; }
    //! @brief reset cuts flag to false
    void reset_cuts
      () const
      { _hascuts = false; }
    //! @brief set cuts flag to true
    void set_cuts
      () const
      { _hascuts = true; }
    //! @brief propagate cuts backwards through polyhedral image
    void generate_cuts
      () const;
    //! @brief propagate linear-quadratic expressions backwards through polyhedral image
    bool generate_cuts_aggreg
      ( PolLQExpr<T>*&pLQ ) const;
    //! @brief propagate default cuts backwards through polyhedral image
    void generate_cuts_default
      () const;

    //! @brief Public overloads
    PolVar<T>& operator= ( const PolVar<T>& );
    PolVar<T>& operator= ( const double );
    PolVar<T>& operator= ( const int );

    PolVar<T>& operator+=( const PolVar<T>& );
    PolVar<T>& operator-=( const PolVar<T>& );
    PolVar<T>& operator*=( const PolVar<T>& );
    PolVar<T>& operator/=( const PolVar<T>& );
  /** @} */ 
};

//! @brief C++ structure for ordering of polytopic variables
template <class T> 
struct lt_PolVar
{
  bool operator()
    ( const PolVar<T>*Var1, const PolVar<T>*Var2 ) const
    {
      // Order variables/constants w.r.t. their types first
      if( Var1->_id.first < Var2->_id.first ) return true;
      if( Var1->_id.first > Var2->_id.first ) return false;
      // If variables, order w.r.t. their index next
      switch( Var1->_id.first ){
        case PolVar<T>::VARCONT: case PolVar<T>::VARINT:
        case PolVar<T>::AUXCONT: case PolVar<T>::AUXINT:
          if( Var1->_id.second < Var2->_id.second ) return true;
          if( Var1->_id.second > Var2->_id.second ) return false;
          break;
        case PolVar<T>::AUXCST:
          lt_FFNum ltNum;
          return ltNum( &Var1->_var.num(), &Var2->_var.num() );
          break;
      }
      return false;
    }
};

template <class T> 
inline
std::ostream&
operator <<
( std::ostream&out, const PolVar<T>& P )
{
  return out << P.name();
}

template <class T> 
inline 
PolVar<T>&
PolVar<T>::operator=
( const PolVar<T>& P ) 
{
  _img       = P._img;
  _var       = P._var;
  _range     = P._range;
  _id        = P._id;
  _hascuts   = P._hascuts;
  _breakpts  = P._breakpts;
  _subdiv    = P._subdiv;
  return *this; 
}

template <class T> 
inline 
PolVar<T>&
PolVar<T>::operator=
( const double d )
{
  _img       = 0;
  _var       = FFVar(d);
  _range     = d;
  _id        = std::make_pair( AUXCST, 0 );
  _hascuts   = false;
  _breakpts.clear();
  reset_subdiv();
  return *this; 
}

template <class T> 
inline 
PolVar<T>&
PolVar<T>::operator=
( const int n ) 
{
  _img       = 0;
  _var       = FFVar(n);
  _range     = n;
  _id        = std::make_pair( AUXCST, 0 );
  _hascuts   = false;
  _breakpts.clear();
  reset_subdiv();
  return *this; 
}

template <typename T> inline PolVar<T>&
PolVar<T>::operator +=
( const PolVar<T>&P1 )
{
   PolVar<T> P2( *this );
   *this = P2 + P1;
   return *this;
}

template <typename T> inline PolVar<T>&
PolVar<T>::operator -=
( const PolVar<T>&P1 )
{
   PolVar<T> P2( *this );
   *this = P2 - P1;
   return *this;
}

template <typename T> inline PolVar<T>&
PolVar<T>::operator *=
( const PolVar<T>&P1 )
{
   PolVar<T> P2( *this );
   *this = P2 * P1;
   return *this;
}

template <typename T> inline PolVar<T>&
PolVar<T>::operator /=
( const PolVar<T>&P1 )
{
   PolVar<T> P2( *this );
   *this = P2 / P1;
   return *this;
}

template <typename T>
inline void
PolVar<T>::add_breakpt
( const double bkpt )
{
   if( !_img ) return;
   auto itVar = _img->_Vars.find( &_var );
   if( itVar == _img->_Vars.end() ) return;
   double atol = _img->options.BREAKPOINT_ATOL,
          rtol = _img->options.BREAKPOINT_RTOL;
   // Reject breakpoint if at lower/upper bound of current interval
   if( isequal( Op<T>::l(itVar->second->range()), bkpt, atol, rtol ) 
    || isequal( Op<T>::u(itVar->second->range()), bkpt, atol, rtol ) ) return;
   // Reject breakpoint if at lower/upper bound of current interval
   auto itL = _breakpts.lower_bound( bkpt );
   if( itL!=_breakpts.end() && isequal( *itL, bkpt, atol, rtol ) ) return;
   if( itL!=_breakpts.begin() && isequal( *(--itL), bkpt, atol, rtol ) ) return;
   //auto itU = _breakpts.upper_bound( bkpt );
   //if( itU!=_breakpts.end() && isequal( *itU, bkpt, atol, rtol ) ) return;
   itVar->second->_breakpts.insert( bkpt );
   itVar->second->reset_subdiv();
   _breakpts.insert( bkpt );
   reset_subdiv();
}

template <typename T>
inline const std::vector<double>&
PolVar<T>::create_subdiv
( const double XL, const double XU, const bool reset ) const
{
  if( !reset && !_subdiv.first.empty() ) return _subdiv.first;
  if(  reset && !_subdiv.first.empty() ) reset_subdiv();
  _push_subdiv( XL ); 
  if( !_breakpts.empty() ){
    for( auto it = _breakpts.upper_bound( XL );
      it != _breakpts.end() && *it < XU; ++it )
      _push_subdiv( *it ); 
  }
  _push_subdiv( XU ); 
  return _subdiv.first;
}

template <typename T>
inline const std::vector< PolVar<T> >&
PolVar<T>::BIN_subdiv
( FFOp*pOp, const bool reset ) const
{
  if( !reset && !_subdiv.second.empty() ) return _subdiv.second;
  if(  reset && !_subdiv.second.empty() ) _subdiv.second.clear();
  if( !_img ) return _subdiv.second;

  const unsigned NINTS = _subdiv.first.size()-1;
  double coef[NINTS];
  for( unsigned isub=0; isub<NINTS; isub++ ){
    coef[isub] = _subdiv.first[isub] - _subdiv.first[isub+1];
    _push_subdiv( PolVar<T>( _img, Op<T>::zeroone(), true ) ); 
  }
  _img->_add_cut( pOp, PolCut<T>::EQ, _subdiv.first[0], NINTS, _subdiv.second.data(), coef, *this, 1. );

  for( unsigned isub=0; isub<NINTS-1; isub++ ){
    _push_subdiv( PolVar<T>( _img, Op<T>::zeroone(), false ) );
    _img->_add_cut( pOp, PolCut<T>::LE, 0., _subdiv.second[NINTS+isub], 1., _subdiv.second[isub], -1. );
    _img->_add_cut( pOp, PolCut<T>::GE, 0., _subdiv.second[NINTS+isub], 1., _subdiv.second[isub+1], -1. );
  }

  return _subdiv.second;
}

template <typename T>
inline const std::vector< PolVar<T> >&
PolVar<T>::SOS2_subdiv
( FFOp*pOp, const bool reset ) const
{
  if( !reset && !_subdiv.second.empty() ) return _subdiv.second;
  if(  reset && !_subdiv.second.empty() ) _subdiv.second.clear();
  if( !_img ) return _subdiv.second;

  const unsigned NINTS = _subdiv.first.size();
  double coef[NINTS];
  for( unsigned isub=0; isub<NINTS; isub++ ){
    coef[isub] = 1.;
    _push_subdiv( PolVar<T>( _img, Op<T>::zeroone(), true ) ); 
  }
  _img->_add_cut( pOp, PolCut<T>::EQ, 1., NINTS, _subdiv.second.data(), coef );
  _img->_add_cut( pOp, PolCut<T>::EQ, 0., NINTS, _subdiv.second.data(), _subdiv.first.data(), *this, -1. );
  _img->_add_cut( pOp, PolCut<T>::SOS2, 1., NINTS, _subdiv.second.data(), coef );

  return _subdiv.second;
}

template <typename T> inline void
PolVar<T>::generate_cuts
() const
{
  if( has_cuts() ) return;
  set_cuts();
#ifdef MC__POLIMG_DEBUG_CUTS
  std::cout << "CUTS FOR " << _var << ": " << *_var.ops().first << std::endl;
#endif
  
  // Nothing to do if underlying dag variable is constant
  if( !_var.ops().first ){
    if( !_var.cst() )
      throw typename PolImg<T>::Exceptions( PolImg<T>::Exceptions::INTERN );
    //assert( _var->cst() );
    return;
  }    

  PolLQExpr<T>*pLQ = 0;
  if( _img->options.AGGREG_LQ && generate_cuts_aggreg( pLQ ) ){
    auto itCut = _img->_add_cut( _var.ops().first, PolCut<T>::EQ, -pLQ->cst(), *this, -1. );
    (*itCut)->append( pLQ->size(),  pLQ->var(),   pLQ->coef() ); 
    (*itCut)->append( pLQ->qsize(), pLQ->qvar1(), pLQ->qvar2(), pLQ->qcoef() );

    const PolVar<T>*pVar = pLQ->var();
    for( unsigned i=0; i<pLQ->size(); i++ ){
      auto itVar = _img->_Vars.find( const_cast<FFVar*>(&pVar[i]._var) );
      if( itVar != _img->_Vars.end() ) itVar->second->generate_cuts();
    }
    
    const PolVar<T>*pqVar1 = pLQ->qvar1();
    const PolVar<T>*pqVar2 = pLQ->qvar2();
    for( unsigned i=0; i<pLQ->qsize(); i++ ){
      auto itqVar1 = _img->_Vars.find( const_cast<FFVar*>(&pqVar1[i]._var) );
      if( itqVar1 != _img->_Vars.end() ) itqVar1->second->generate_cuts();
      auto itqVar2 = _img->_Vars.find( const_cast<FFVar*>(&pqVar2[i]._var) );
      if( itqVar2 != _img->_Vars.end() ) itqVar2->second->generate_cuts();
    }
  }

  else{
    generate_cuts_default();
    for( auto && op : _var.ops().first->pops ){ 
      auto itVar = _img->_Vars.find( op );
      if( itVar != _img->_Vars.end() ) itVar->second->generate_cuts();
    }
  }
}

template <typename T> inline void
PolVar<T>::generate_cuts_default
() const
{
  // CNST, VAR,
  // PLUS, SHIFT, NEG, MINUS, TIMES, SCALE, DIV, INV,
  // PROD, IPOW, DPOW, CHEB, SQR, SQRT, EXP, LOG, XLOG,
  // SIN, COS, TAN, ASIN, ACOS, ATAN, COSH, SINH, TANH,
  // FABS, ERF, FSTEP, MINF, MAXF, INTER, LMTD, RLMTD
  
  switch( _var.ops().first->type ){
   case FFOp::CNST:
   case FFOp::VAR:
    break;

   case FFOp::SHIFT:
   case FFOp::PLUS:
    _img->_add_cuts_PLUS( this, _var.ops().first->pops[0], _var.ops().first->pops[1] );
    break;

   case FFOp::MINUS:
    _img->_add_cuts_MINUS( this, _var.ops().first->pops[0], _var.ops().first->pops[1] );
    break;

   case FFOp::NEG:
    _img->_add_cuts_NEG( this, _var.ops().first->pops[0] );
    break;

   case FFOp::SCALE:
   case FFOp::TIMES:
    _img->_add_cuts_TIMES( this, _var.ops().first->pops[0], _var.ops().first->pops[1] );
    break;

   case FFOp::INV:
   case FFOp::DIV:
    _img->_add_cuts_DIV( this, _var.ops().first->pops[0], _var.ops().first->pops[1] );
    break;

   case FFOp::IPOW:
    _img->_add_cuts_IPOW( this, _var.ops().first->pops[0], _var.ops().first->pops[1]->num().n );
    break;

   case FFOp::DPOW:
    _img->_add_cuts_DPOW( this, _var.ops().first->pops[0], _var.ops().first->pops[1]->num().x );
    break;

   case FFOp::CHEB:
    _img->_add_cuts_CHEB( this, _var.ops().first->pops[0], _var.ops().first->pops[1]->num().n );
    break;

   case FFOp::PROD:
    _img->_add_cuts_PROD( this, _var.ops().first->pops );
    break;

   case FFOp::SQR:
    _img->_add_cuts_SQR( this, _var.ops().first->pops[0] );
    break;

   case FFOp::SQRT:
    _img->_add_cuts_SQRT( this, _var.ops().first->pops[0] );
    break;

   case FFOp::EXP:
    _img->_add_cuts_EXP( this, _var.ops().first->pops[0] );
    break;

   case FFOp::LOG:
    _img->_add_cuts_LOG( this, _var.ops().first->pops[0] );
    break;

   case FFOp::XLOG:
    _img->_add_cuts_XLOG( this, _var.ops().first->pops[0] );
    break;

   case FFOp::FABS:
    _img->_add_cuts_FABS( this, _var.ops().first->pops[0] );
    break;

   case FFOp::ERF:
    _img->_add_cuts_ERF( this, _var.ops().first->pops[0] );
    break;

   case FFOp::FSTEP:
    _img->_add_cuts_FSTEP( this, _var.ops().first->pops[0] );
    break;

   case FFOp::COS:
    _img->_add_cuts_COS( this, _var.ops().first->pops[0] );
    break;

   case FFOp::SIN:
    _img->_add_cuts_SIN( this, _var.ops().first->pops[0] );
    break;

   case FFOp::TAN:
    _img->_add_cuts_TAN( this, _var.ops().first->pops[0] );
    break;

   case FFOp::ACOS:
    _img->_add_cuts_ACOS( this, _var.ops().first->pops[0] );
    break;

   case FFOp::ASIN:
    _img->_add_cuts_ASIN( this, _var.ops().first->pops[0] );
    break;

   case FFOp::ATAN:
    _img->_add_cuts_ATAN( this, _var.ops().first->pops[0] );
    break;

   case FFOp::COSH:
    _img->_add_cuts_COSH( this, _var.ops().first->pops[0] );
    break;

   case FFOp::SINH:
    _img->_add_cuts_SINH( this, _var.ops().first->pops[0] );
    break;

   case FFOp::TANH:
    _img->_add_cuts_TANH( this, _var.ops().first->pops[0] );
    break;

   case FFOp::INTER:
    _img->_add_cuts_INTER( this, _var.ops().first->pops[0], _var.ops().first->pops[1] );
    break;

   case FFOp::MINF:
    _img->_add_cuts_MINF( this, _var.ops().first->pops[0], _var.ops().first->pops[1] );
    break;

   case FFOp::MAXF:
    _img->_add_cuts_MAXF( this, _var.ops().first->pops[0], _var.ops().first->pops[1] );
    break;

//   case FFOp::LMTD:
//    _img->_add_cuts_LMTD( this, _var.ops().first->pops[0], _var.ops().first->pops[1] );
//    break;

//   case FFOp::RLMTD:
//    _img->_add_cuts_RLMTD( this, _var.ops().first->pops[0], _var.ops().first->pops[1] );
//    break;

   default:
    std::cout << "  -> EXCEPTION FOR " << _var << ": " << *_var.ops().first << std::endl;
    throw typename PolImg<T>::Exceptions( PolImg<T>::Exceptions::INTERN );
  }

  for( auto itOp=_var.ops().first->pops.begin(); itOp!=_var.ops().first->pops.end(); ++itOp ){ 
    auto itVar = _img->_Vars.find( *itOp );
    if( itVar != _img->_Vars.end() ) itVar->second->generate_cuts();
  }

  return;
}

template <typename T> inline bool
PolVar<T>::generate_cuts_aggreg
( PolLQExpr<T>*&pLQ ) const
{
#ifdef MC__POLIMG_DEBUG_CUTS
  std::cout << "  -> LINEAR CUTS FOR " << _var << ": " << *_var.ops().first << std::endl;
#endif

  switch( _var.ops().first->type ){
   case FFOp::SHIFT:
   case FFOp::PLUS:
    if( !_img->_add_LQ_PLUS( pLQ, this, _var.ops().first->pops[0], _var.ops().first->pops[1] ) )
      return false;
    break;

   case FFOp::MINUS:
    if( !_img->_add_LQ_MINUS( pLQ, this, _var.ops().first->pops[0], _var.ops().first->pops[1] ) )
      return false;
    break;

   case FFOp::NEG:
    if( !_img->_add_LQ_NEG( pLQ, this, _var.ops().first->pops[0] ) ) 
      return false;
    break;

   case FFOp::SCALE:
   case FFOp::TIMES:
    if( !_img->_add_LQ_TIMES( pLQ, this, _var.ops().first->pops[0], _var.ops().first->pops[1] ) )
      return false;
    break;

   case FFOp::INV:
   case FFOp::DIV:
    if( !_img->_add_LQ_DIV( pLQ, this, _var.ops().first->pops[0], _var.ops().first->pops[1] ) )
      return false;
    break;

   case FFOp::SQR:
    if( !_img->_add_LQ_SQR( pLQ, this, _var.ops().first->pops[0] ) )
      return false;
    break;

   case FFOp::FABS:
    if( !_img->_add_LQ_FABS( pLQ, this, _var.ops().first->pops[0] ) )
      return false;
    break;

   case FFOp::FSTEP:
    if( !_img->_add_LQ_FSTEP( pLQ, this, _var.ops().first->pops[0] ) )
      return false;
    break;

   case FFOp::MINF:
    if( !_img->_add_LQ_MINF( pLQ, this, _var.ops().first->pops[0], _var.ops().first->pops[1] ) )
      return false;
    break;

   case FFOp::MAXF:
    if( !_img->_add_LQ_MAXF( pLQ, this, _var.ops().first->pops[0], _var.ops().first->pops[1] ) )
      return false;
    break;

   default:
    return false;

   // INTER?
  }

  for( auto&& op : _var.ops().first->pops ){ 
    auto itVar = _img->_Vars.find( op );
    if( itVar != _img->_Vars.end() ) itVar->second->generate_cuts_aggreg( pLQ );
  }
  return true;
}

//! @brief C++ structure for ordering of monomial pairs
template< class T >
struct lt_pqPolVar
{
  // Comparison operator
  bool operator
    ()
    ( std::pair<const PolVar<T>*, const PolVar<T>*> const& pVar1,
      std::pair<const PolVar<T>*, const PolVar<T>*> const& pVar2 )
    const
    {
      // Order based on first monomial first
      if( lt_PolVar<T>()( pVar1.first, pVar2.first ) ) return true;
      if( lt_PolVar<T>()( pVar2.first, pVar1.first ) ) return false;
      // Order based on second monomial next
      if( lt_PolVar<T>()( pVar1.second, pVar2.second ) ) return true;
      if( lt_PolVar<T>()( pVar2.second, pVar1.second ) ) return false;
      // Pairs are identical on reaching this point
      return false;
    }
};

//! @brief C++ structure for holding information about linear-quadratic subexpressions in a polytopic image
////////////////////////////////////////////////////////////////////////
<<<<<<< HEAD
//! mc::PolLinEq is a C++ structure for holding information about
//! linear expressions (equalities) in a polytopic image.
=======
//! mc::PolLQExpr is a C++ structure for holding information about
//! linear or quadratic subexpressions in a polytopic image.
>>>>>>> 029b4442
////////////////////////////////////////////////////////////////////////
template< class T >
class PolLQExpr
////////////////////////////////////////////////////////////////////////
{
 private:
  //! @brief Map of variables and coefficients in linear terms 
  std::map< const PolVar<T>*, double, lt_PolVar<T> > _terms;
  //! @brief Vector of coefficients in linear terms
  std::vector< double > _coef;
  //! @brief Vector of variables in linear terms 
  std::vector< PolVar<T> > _var;
  //! @brief Map of variables and coefficients in linear terms 
  std::map< std::pair<const PolVar<T>*, const PolVar<T>*>, double, lt_pqPolVar<T> > _qterms;
  //! @brief Vector of coefficients in quadratic terms
  std::vector< double > _qcoef;
  //! @brief Vector of variables in quadratic terms 
  std::vector< PolVar<T> > _qvar1;
  //! @brief Vector of variables in quadratic terms 
  std::vector< PolVar<T> > _qvar2;
  //! @brief Constant term
  double _const;

 public:
  //! @brief Constructor for linear-quadratic expression
  PolLQExpr<T>
    ( const PolVar<T>*Var )
    : _const(0.)
    { _terms.insert( std::make_pair( Var, 1. ) ); }
  //! @brief Add constant term <a>cst</a>
  void add
    ( const double cst )
    { _const += cst; }
  //! @brief Add linear term <a>coef * Var</a>
  void add
    ( const double coef, const PolVar<T>*Var )
    { auto itVar = _terms.find( Var );
      if( itVar != _terms.end() )
        itVar->second += coef;
      else
        _terms.insert( std::make_pair( Var, coef ) ); }
  //! @brief Add quadratic term <a>coef * Var</a>
  void add
    ( const double coef, const PolVar<T>*Var1, const PolVar<T>*Var2 )
    { auto itVar = _qterms.find( std::make_pair( Var1, Var2 ) );
      if( itVar != _qterms.end() )
        itVar->second += coef;
      else
        _qterms.insert( std::make_pair( std::make_pair( Var1, Var2 ), coef ) ); }
  //! @brief Substitute variable <a>Res</a> with term <a>coef * Var1 * Var2</a>
  bool substitute
    ( const PolVar<T>*Res, const double coef, const PolVar<T>*Var1,
      const PolVar<T>*Var2 )
    { auto itRes = _terms.find( Res );
      if( itRes == _terms.end() )
        return false;
      add( itRes->second * coef, Var1, Var2 );
      _terms.erase( itRes );
      return true; }
  //! @brief Substitute variable <a>Res</a> with term <a>coef * Var</a>
  bool substitute
    ( const PolVar<T>*Res, const double coef, const PolVar<T>*Var )
    { auto itRes = _terms.find( Res );
      if( itRes == _terms.end() )
        return false;
      add( itRes->second * coef, Var );
      _terms.erase( itRes );
      return true; }
  //! @brief Substitute variable <a>Res</a> with term <a>cst</a>
  bool substitute
    ( const PolVar<T>*Res, const double cst )
    { auto itRes = _terms.find( Res );
      if( itRes == _terms.end() )
        return false;
      add( itRes->second * cst );
      _terms.erase( itRes );
      return true; }
  //! @brief Substitute variable <a>Res</a> with term <a>coef * Var + cst</a>
  bool substitute
    ( const PolVar<T>*Res, const double coef, const PolVar<T>*Var, const double cst )
    { auto itRes = _terms.find( Res );
      if( itRes == _terms.end() )
        return false;
      add( itRes->second * coef, Var );
      add( itRes->second * cst );
      _terms.erase( itRes );
      return true; }
  //! @brief Substitute variable <a>Res</a> with term <a>coef1 * Var1 + coef2 * Var2</a>
  bool substitute
    ( const PolVar<T>*Res, const double coef1, const PolVar<T>*Var1,
      const double coef2, const PolVar<T>*Var2 )
    { auto itRes = _terms.find( Res );
      if( itRes == _terms.end() )
        return false;
      add( itRes->second * coef1, Var1 );
      add( itRes->second * coef2, Var2 );
      _terms.erase( itRes );
      return true; }
  //! @brief Return constant term
  const double cst
    () const
    { return _const; }
  //! @brief Return coefficient array for linear terms
  const double* coef
    ()
    { _coef.resize( _terms.size() );
      auto it = _terms.cbegin();
      for( unsigned i=0; it != _terms.cend(); ++it, i++ )
        _coef[i] = it->second;
      return _coef.data(); }
  //! @brief Return variable array for linear terms
  const PolVar<T>* var
    ()
    { _var.resize( _terms.size() );
      auto it = _terms.cbegin();
      for( unsigned i=0; it != _terms.cend(); ++it, i++ )
        _var[i] = *it->first;
      return _var.data(); }
  //! @brief Return number of linear terms
  const unsigned size
    () const
    { return _terms.size(); }
  //! @brief Return coefficient array for quadratic terms
  const double* qcoef
    ()
    { _qcoef.resize( _qterms.size() );
      auto it = _qterms.cbegin();
      for( unsigned i=0; it != _qterms.cend(); ++it, i++ )
        _qcoef[i] = it->second;
      return _qcoef.data(); }
  //! @brief Return left variable array for quadratic terms
  const PolVar<T>* qvar1
    ()
    { _qvar1.resize( _qterms.size() );
      auto it = _qterms.cbegin();
      for( unsigned i=0; it != _qterms.cend(); ++it, i++ )
        _qvar1[i] = *it->first.first;
      return _qvar1.data(); }
  //! @brief Return right variable array for quadratic terms
  const PolVar<T>* qvar2
    ()
    { _qvar2.resize( _qterms.size() );
      auto it = _qterms.cbegin();
      for( unsigned i=0; it != _qterms.cend(); ++it, i++ )
        _qvar2[i] = *it->first.second;
      return _qvar2.data(); }
  //! @brief Return number of quadratic terms
  const unsigned qsize
    () const
    { return _qterms.size(); }
};

//! @brief C++ template class for defining cuts in a polytopic image
////////////////////////////////////////////////////////////////////////
//! mc::PolCut is a C++ template class defining cuts in a polytopic
//! image.
////////////////////////////////////////////////////////////////////////
template< class T >
class PolCut
////////////////////////////////////////////////////////////////////////
{
  // friends of class PolCut for operator overloading
  template< class U > friend std::ostream& operator<<( std::ostream&, const PolCut<U>& );

public:
  /** @ingroup LPRELAX
   *  @{
   */
  //! @brief Enumeration type for cuts and special sets
  enum TYPE{
    EQ=0,	//!< Equality constraint Ax=b
    LE,		//!< Inequality constraint Ax<=b
    GE,		//!< Inequality constraint Ax>=b
    SOS1,	//!< SOS1-type constraint 
    SOS2,	//!< SOS2-type constraint 
    NLIN    //!< Nonlinear constraint y=f(x)
  };
  /** @} */

private:
  //! @brief Pointer to defining operation
  FFOp* _op;
  //! @brief Type of cut
  TYPE _type;
  //! @brief Right-hand side
  double _rhs;
  //! @brief Participating variables in linear terms
  std::vector<PolVar<T>> _var;
  //! @brief Coefficients in linear terms
  std::vector<double> _coef;
  //! @brief Participating variables in quadratic terms
  std::vector<PolVar<T>> _qvar1;
  //! @brief Participating variables in quadratic terms
  std::vector<PolVar<T>> _qvar2;
  //! @brief Coefficients
  std::vector<double> _qcoef;

public:
  /** @ingroup LPRELAX
   *  @{
   */
  //! @brief Retreive type of cut
  TYPE type
    () const
    { return _type; }
  //! @brief Retreive right-hand side
  double rhs
    () const
    { return _rhs; }
  //! @brief Retreive reference to right-hand side
  double& rhs
    ()
    { return _rhs; }
  //! @brief Retreive number of linear terms
 unsigned nvar
    () const
    { return _var.size(); }
  //! @brief Retreive coefficients of linear terms
  const double* coef
    () const 
    { return _coef.data(); }
  //! @brief Retreive variables of linear terms
  const PolVar<T>* var
    () const 
    { return _var.data(); }
  //! @brief Retreive number of quadratic terms
 unsigned nqvar
    () const
    { return _qvar1.size(); }
  //! @brief Retreive coefficients of quadratic terms
  const double* qcoef
    () const 
    { return _qcoef.data(); }
  //! @brief Retreive variables of quadratic terms
  const PolVar<T>* qvar1
    () const 
    { return _qvar1.data(); }
  //! @brief Retreive variables of quadratic terms
  const PolVar<T>* qvar2
    () const 
    { return _qvar2.data(); }
  //! @brief Retreive pointer to corresponding operation in DAG
  FFOp*& op
    ()
    { return _op; }
  //! @brief Retreive pointer to corresponding operation in DAG
  const FFOp* op
    () const
    { return _op; }

  //! @brief Constructor for nonlinear cut w/ 1 variable
  PolCut
    ( FFOp*op, const PolVar<T>&X1, const PolVar<T>&X2 )
    : _op(op), _type(NLIN), _rhs(0.), _var(2)
    {
      _var[0] = X1;
      _var[1] = X2;
    }
  //! @brief Constructor for nonlinear cut w/ 2 variables
  PolCut
    ( FFOp*op, const PolVar<T>&X1, const PolVar<T>&X2, const PolVar<T>&X3 )
    : _op(op), _type(NLIN), _rhs(0.), _var(3)
    {
      _var[0] = X1;
      _var[1] = X2;
      _var[2] = X3;
    }
  //! @brief Constructor for nonlinear cut w/ 1 variable + 1 constant
  PolCut
    ( FFOp*op, const PolVar<T>&X1, const PolVar<T>&X2, const double X3 )
    : _op(op), _type(NLIN), _rhs(X3), _var(2)
    {
      _var[0] = X1;
      _var[1] = X2;
    }
  //! @brief Constructor for cut w/o participating variable
  PolCut
    ( FFOp*op, TYPE type, const double b )
    : _op(op), _type(type), _rhs(b)
    {}
  //! @brief Constructor for cut w/ 1 linear variable
  PolCut
    ( FFOp*op, TYPE type, const double b, const PolVar<T>&X1, const double a1 )
    : _op(op), _type(type), _rhs(b), _var(1), _coef(1)
    {
      _coef[0] = a1;
      _var[0]  = X1;
    }
  //! @brief Constructor for cut w/ 2 linear variables
  PolCut
    ( FFOp*op, TYPE type, const double b, const PolVar<T>&X1, const double a1,
      const PolVar<T>&X2, const double a2 )
    : _op(op), _type(type), _rhs(b), _var(2), _coef(2)
    {
      _coef[0] = a1;
      _coef[1] = a2;
      _var[0]  = X1;
      _var[1]  = X2;
    }
  //! @brief Constructor for cut w/ 3 linear variables
  PolCut
    ( FFOp*op, TYPE type, const double b, const PolVar<T>&X1, const double a1,
      const PolVar<T>&X2, const double a2, const PolVar<T>&X3, const double a3 )
    : _op(op), _type(type), _rhs(b), _var(3), _coef(3)
    {
      _coef[0] = a1;
      _coef[1] = a2;
      _coef[2] = a3;
      _var[0]  = X1;
      _var[1]  = X2;
      _var[2]  = X3;
    }
  //! @brief Constructor for cut w/ 4 linear variables
  PolCut
    ( FFOp*op, TYPE type, const double b, const PolVar<T>&X1, const double a1,
      const PolVar<T>&X2, const double a2, const PolVar<T>&X3, const double a3,
      const PolVar<T>&X4, const double a4 )
    : _op(op), _type(type), _rhs(b), _var(4), _coef(4)
    {
      _coef[0] = a1;
      _coef[1] = a2;
      _coef[2] = a3;
      _coef[3] = a4;
      _var[0]  = X1;
      _var[1]  = X2;
      _var[2]  = X3;
      _var[3]  = X4;
    }
  //! @brief Constructor for cut w/ <a>n</a> linear variables
  PolCut
    ( FFOp*op, TYPE type, const double b, const unsigned n, const PolVar<T>*X,
      const double*a )
    : _op(op), _type(type), _rhs(b), _var(n), _coef(n)
    {
      for( unsigned ivar=0; ivar<n; ivar++ ){
        _coef[ivar] = a[ivar];
        _var[ivar]  = X[ivar];
      }
    }
  //! @brief Constructor for cut w/ selection among <a>n</a> linear variables
  PolCut
    ( FFOp*op, TYPE type, const double b, const std::set<unsigned>&ndx,
      const PolVar<T>*X, const double*a )
    : _op(op), _type(type), _rhs(b), _var(ndx.size()), _coef(ndx.size())
    {
      std::set<unsigned>::const_iterator it = ndx.begin();
      for( unsigned ivar=0; it!=ndx.end(); ++it, ivar++ ){
        _coef[ivar] = a[*it];
        _var[ivar]  = X[*it];
      }
    }
  //! @brief Constructor for cut w/ variable and coefficient maps
  template <typename U> PolCut
    ( FFOp*op, TYPE type, const double b, const std::map<U,PolVar<T>>&X,
      const std::map<U,double>&a )
    : _op(op), _type(type), _rhs(b), _var(a.size()), _coef(a.size())
    {
      auto ita = a.cbegin();
      for( unsigned ivar=0; ita!=a.cend(); ++ita, ivar++ ){
        _coef[ivar] = ita->second;
        auto itX = X.find(ita->first);
        if( itX == X.cend() )
          throw typename PolImg<T>::Exceptions( PolImg<T>::Exceptions::BADCUT );
        _var[ivar] = itX->second;
      }
    }
  //! @brief Constructor for cut w/ <a>n+1</a> linear variables
  PolCut
    ( FFOp*op, TYPE type, const double b, const unsigned n, const PolVar<T>*X,
      const double*a, const PolVar<T>&X1, const double a1 )
    : _op(op), _type(type), _rhs(b), _var(n+1), _coef(n+1)
    {
      for( unsigned ivar=0; ivar<n; ivar++ ){
        _coef[ivar] = a[ivar];
        _var[ivar] = X[ivar];
      }
      _coef[n] = a1;
      _var[n]  = X1;
    }
  //! @brief Constructor for cut w/ <a>n+2</a> linear variables
  PolCut
    ( FFOp*op, TYPE type, const double b, const unsigned n, const PolVar<T>*X,
      const double*a, const PolVar<T>&X1, const double a1, const PolVar<T>&X2,
      const double a2 )
    : _op(op), _type(type), _rhs(b), _var(n+2), _coef(n+2)
    {
      for( unsigned ivar=0; ivar<n; ivar++ ){
        _coef[ivar] = a[ivar];
        _var[ivar] = X[ivar];
      }
      _coef[n]   = a1;
      _var[n]    = X1;
      _coef[n+1] = a2;
      _var[n+1]  = X2;
    }
  //! @brief Constructor for cut w/ <a>n+3</a> linear variables
  PolCut
    ( FFOp*op, TYPE type, const double b, const unsigned n, const PolVar<T>*X,
      const double*a, const PolVar<T>&X1, const double a1, const PolVar<T>&X2,
      const double a2, const PolVar<T>&X3, const double a3 )
    : _op(op), _type(type), _rhs(b), _var(n+3), _coef(n+3)
    {
      for( unsigned ivar=0; ivar<n; ivar++ ){
        _coef[ivar] = a[ivar];
        _var[ivar] = X[ivar];
      }
      _coef[n]   = a1;
      _var[n]    = X1;
      _coef[n+1] = a2;
      _var[n+1]  = X2;
      _coef[n+2] = a3;
      _var[n+2]  = X3;
    }
  //! @brief Constructor for cut w/ selection among <a>n</a> linear variables plus 1 linear variable
  PolCut
    ( FFOp*op, TYPE type, const double b, const std::set<unsigned>&ndx,
      const PolVar<T>*X, const double*a, const PolVar<T>&X1, const double a1 )
    : _op(op), _type(type), _rhs(b), _var(ndx.size()+1), _coef(ndx.size()+1)
    {
      std::set<unsigned>::const_iterator it = ndx.begin();
      for( unsigned ivar=0; it!=ndx.end(); ++it, ivar++ ){
        _coef[ivar] = a[*it];
        _var[ivar] = X[*it];
      }
      _coef[ndx.size()] = a1;
      _var[ndx.size()]  = X1;
    }
  //! @brief Constructor for cut w/ variable and coefficient maps plus 1 linear variable
  template <typename U> PolCut
    ( FFOp*op, TYPE type, const double b, const std::map<U,PolVar<T>>&X,
      const std::map<U,double>&a, const PolVar<T>&X1, const double a1 )
    : _op(op), _type(type), _rhs(b), _var(a.size()+1), _coef(a.size()+1)
    {
      auto ita = a.cbegin();
      for( unsigned ivar=0; ita!=a.cend(); ++ita, ivar++ ){
        _coef[ivar] = ita->second;
        auto itX = X.find(ita->first);
        if( itX == X.cend() )
          throw typename PolImg<T>::Exceptions( PolImg<T>::Exceptions::BADCUT );
        _var[ivar] = itX->second;
      }
      _coef[a.size()] = a1;
      _var[a.size()]  = X1;
    }
  //! @brief Constructor for cut w/ variable and coefficient maps plus 2 linear variables
  template <typename U> PolCut
    ( FFOp*op, TYPE type, const double b, const std::map<U,PolVar<T>>&X,
      const std::map<U,double>&a, const PolVar<T>&X1, const double a1,
      const PolVar<T>&X2, const double a2 )
    : _op(op), _type(type), _rhs(b), _var(a.size()+2), _coef(a.size()+2)
    {
      auto ita = a.cbegin();
      for( unsigned ivar=0; ita!=a.cend(); ++ita, ivar++ ){
        _coef[ivar] = ita->second;
        auto itX = X.find(ita->first);
        if( itX == X.cend() )
          throw typename PolImg<T>::Exceptions( PolImg<T>::Exceptions::BADCUT );
        _var[ivar] = itX->second;
      }
      _coef[a.size()]   = a1;
      _var[a.size()]    = X1;
      _coef[a.size()+1] = a2;
      _var[a.size()+1]  = X2;
    }
  //! @brief Constructor for cut w/ variable and coefficient maps
  template <typename U> PolCut
    ( FFOp*op, TYPE type, const double b, const std::map<U,PolVar<T>>&X,
      const std::map<U,double>&a, const PolVar<T>&X1, const double a1,
      const PolVar<T>&X2, const double a2 )
    : _op(op), _type(type), _rhs(b)
    {
      _nvar = a.size()+2;
      _coef = new double[_nvar];
      _var  = new PolVar<T>[_nvar];
      auto ita = a.cbegin();
      for( unsigned ivar=0; ita!=a.cend(); ++ita, ivar++ ){
        _coef[ivar] = ita->second;
        auto itX = X.find(ita->first);
        if( itX == X.cend() )
          throw typename PolImg<T>::Exceptions( PolImg<T>::Exceptions::BADCUT );
        _var[ivar] = itX->second;
      }
      _coef[_nvar-2] = a1;
      _var[_nvar-2] = X1;
      _coef[_nvar-1] = a2;
      _var[_nvar-1] = X2;
    }
  //! @brief Destructor
  ~PolCut
    ()
    {}

  //! @brief Append linear term to cut
  PolCut<T>& append
    ( const PolVar<T>&X, const double a )
    {
      _coef.push_back( a );
      _var.push_back( X );
      return *this;
    }
  //! @brief Append n linear terms to cut
  PolCut<T>& append
    ( const unsigned n, const PolVar<T>*X, const double*a )
    {
      _coef.insert( _coef.end(), a, a+n );
      _var.insert( _var.end(), X, X+n );
      return *this;
    }
  //! @brief Append quadratic term to cut
  PolCut<T>& append
    ( const PolVar<T>&X1, const PolVar<T>&X2, const double a )
    {
      _qcoef.push_back( a );
      _qvar1.push_back( X1 );
      _qvar2.push_back( X2 );
      return *this;
    }
  //! @brief Append n quadratic terms to cut
  PolCut<T>& append
    ( const unsigned n, const PolVar<T>*X1, const PolVar<T>*X2, const double*a )
    {
      _qcoef.insert( _qcoef.end(), a, a+n );
      _qvar1.insert( _qvar1.end(), X1, X1+n );
      _qvar2.insert( _qvar2.end(), X2, X2+n );
      return *this;
    }
  /** @} */

private:
  //! @brief Private methods to block default compiler methods
  PolCut
    ();
};

template <class T> 
inline std::ostream&
operator <<
( std::ostream&out, const PolCut<T>&cut )
{
  const int iprec = 5;
  out << std::right << std::scientific << std::setprecision(iprec);
  
  switch( cut._type ){
    case PolCut<T>::EQ: case PolCut<T>::LE: case PolCut<T>::GE:
      for(unsigned k=0; k<cut.nvar(); k++ ){
        if( isequal( cut._coef[k], 0. ) )
          out << " + " << std::setw(iprec+6) << 0.;
        else if( cut._coef[k] > 0. )
          out << " + " << std::setw(iprec+6) << cut._coef[k];
        else
          out << " - " << std::setw(iprec+6) << -cut._coef[k];
        out << cut._var[k].name();  
      }
      for(unsigned k=0; k<cut.nqvar(); k++ ){
        if( isequal( cut._qcoef[k], 0. ) )
          out << " + " << std::setw(iprec+6) << 0.;
        else if( cut._qcoef[k] > 0. )
          out << " + " << std::setw(iprec+6) << cut._qcoef[k];
        else
          out << " - " << std::setw(iprec+6) << -cut._qcoef[k];
        out << cut._qvar1[k].name() << "." << cut._qvar2[k].name();  
      }
      if( cut._type == PolCut<T>::EQ )
        out << " = ";
      else if( cut._type == PolCut<T>::LE )
        out << " <= ";
      else
        out << " >= ";
      out << std::setw(iprec+6) << cut._rhs;      
      break;

    case PolCut<T>::SOS1: case PolCut<T>::SOS2:
      out << " {";
      for(unsigned k=0; k<cut.nvar(); k++ )
        out << " " << cut._var[k].name();
      out << " }";
      if( cut._type == PolCut<T>::SOS1 )
        out << " SOS1";
      if( cut._type == PolCut<T>::SOS2 )
        out << " SOS2";
      break;

    case PolCut<T>::NLIN:
      out << " ";
      switch( cut._op->type ){
        case FFOp::IPOW:
          out << cut._var[0].name() << " = " << "IPOW(" << cut._var[1].name()
              << ", " << cut._op->pops[1]->num().n << ")"; break;
        case FFOp::DPOW:
          out << cut._var[0].name() << " = " << "DPOW(" << cut._var[1].name()
              << ", " << cut._op->pops[1]->num().x << ")"; break;
        case FFOp::CHEB:
          out << cut._var[0].name() << " = " << "CHEB(" << cut._var[1].name()
              << ", " << cut._op->pops[1]->num().n << ")"; break;
        case FFOp::SQR:
          out << cut._var[0].name() << " = " << "SQR(" << cut._var[1].name() << ")"; break;
        case FFOp::SQRT:
          out << cut._var[0].name() << " = " << "SQRT(" << cut._var[1].name() << ")"; break;
        case FFOp::EXP:
          out << cut._var[0].name() << " = " << "EXP(" << cut._var[1].name() << ")"; break;
        case FFOp::LOG:
          out << cut._var[0].name() << " = " << "LOG(" << cut._var[1].name() << ")"; break;
        case FFOp::XLOG:
          out << cut._var[0].name() << " = " << "XLOG(" << cut._var[1].name() << ")"; break;
        case FFOp::FABS:
          out << cut._var[0].name() << " = " << "FABS(" << cut._var[1].name() << ")"; break;
        case FFOp::FSTEP:
          out << cut._var[0].name() << " = " << "FSTEP(" << cut._var[1].name() << ")"; break;
        case FFOp::COS:
          out << cut._var[0].name() << " = " << "COS(" << cut._var[1].name() << ")"; break;
        case FFOp::SIN:
          out << cut._var[0].name() << " = " << "SIN(" << cut._var[1].name() << ")"; break;
        case FFOp::TAN:
          out << cut._var[0].name() << " = " << "TAN(" << cut._var[1].name() << ")"; break;
        case FFOp::ACOS:
          out << cut._var[0].name() << " = " << "ACOS(" << cut._var[1].name() << ")"; break;
        case FFOp::ASIN:
          out << cut._var[0].name() << " = " << "ASIN(" << cut._var[1].name() << ")"; break;
        case FFOp::ATAN:
          out << cut._var[0].name() << " = " << "ATAN(" << cut._var[1].name() << ")"; break;
        case FFOp::COSH:
          out << cut._var[0].name() << " = " << "COSH(" << cut._var[1].name() << ")"; break;
        case FFOp::SINH:
          out << cut._var[0].name() << " = " << "SINH(" << cut._var[1].name() << ")"; break;
        case FFOp::TANH:
          out << cut._var[0].name() << " = " << "TANH(" << cut._var[1].name() << ")"; break;
        case FFOp::ERF:
          out << cut._var[0].name() << " = " << "ERF(" << cut._var[1].name() << ")"; break;
        case FFOp::MINF:
          out << cut._var[0].name() << " = " << "MIN(" << cut._var[1].name() << ", ";
          if( cut._var.size() > 2 ) out << cut._var[2].name();
          else                      out << cut._rhs;
          out << ")"; break;
        case FFOp::MAXF:
          out << cut._var[0].name() << " = " << "MAX(" << cut._var[1].name() << ", ";
          if( cut._var.size() > 2 ) out << cut._var[2].name();
          else                      out << cut._rhs;
          out << ")"; break;
        case FFOp::LMTD:
          out << cut._var[0].name() << " = " << "LMTD(" << cut._var[1].name() << ", "
              << cut._var[2].name() << ")"; break;
        case FFOp::RLMTD:
          out << cut._var[0].name() << " = " << "RMLTD(" << cut._var[1].name() << ", "
              << cut._var[2].name() << ")"; break;
        default:
          throw typename PolImg<T>::Exceptions( PolImg<T>::Exceptions::BADCUT );
      } 
    }
  return out;
}

//! @brief C++ structure for ordering of polytopic cuts
template <class T> 
struct lt_PolCut
{
  bool operator()
    ( const PolCut<T>*Cut1, const PolCut<T>*Cut2 ) const
    {
      // Order cuts w.r.t. their types first
      if( Cut1->type() < Cut2->type() ) return true;
      // then w.r.t. their defining operation next
      return ( Cut1->op() && Cut2->op() ?
        lt_FFOp()( Cut1->op(), Cut2->op() ):
        false );
    }
};

//! @brief C++ structure for storing subintervals in the outer approximation of a univariate term
////////////////////////////////////////////////////////////////////////
//! mc::OAsub is a C++ structure for storing subintervals in the
//! outer approximation of a convex/concave portion of a univariate
//! function.
////////////////////////////////////////////////////////////////////////
class OAsub
////////////////////////////////////////////////////////////////////////
{

public:
  //! @brief Constructor
  OAsub( const double LB, const double UB, const double MID, 
    const double GAP ):
    _xL( LB ), _xU( UB ), _xM( MID ), _gap( GAP )
    {}
  //! @brief Retreive interval lower bound
  const double xL() const
    { return _xL; }
  //! @brief Retreive interval upper bound
  const double xU() const
    { return _xU; }
  //! @brief Retreive bisection point
  const double xM() const
    { return _xM; }
  //! @brief Retreive maximum gap
  const double gap() const
    { return _gap; }

private:
  //! @brief Interval lower bound
  double _xL;
  //! @brief Interval upper bound
  double _xU;
  //! @brief Bisection point
  double _xM;
  //! @brief Maximum gap
  double _gap;
};

//! @brief C++ structure for comparison of subintervals in the outer approximation of a univariate term
struct lt_OAsub
{
  bool operator()
    ( const OAsub&Dom1, const OAsub&Dom2 ) const
    {
      return( Dom1.gap() < Dom2.gap() );
    }
};

//! @brief C++ class for polytopic image evaluation
////////////////////////////////////////////////////////////////////////
//! mc::PolImg is a C++ class for evaluation of the polytoptic image of
//! a factorable function. Propagation of the image is via polytopic 
//! arithmetic, as implemented in mc::PolVar. The template parameter
//! corresponds to the type used to propagate variable range. Round-off
//! errors are not accounted for in the computations (non-verified
//! implementation).
////////////////////////////////////////////////////////////////////////
template< class T >
class PolImg
////////////////////////////////////////////////////////////////////////
{
  friend class PolVar<T>;
 
  template <typename U> friend std::ostream& operator<<( std::ostream&, const PolImg<U>& );

  template< class U > friend  PolVar<U> operator+( const PolVar<U>&, const PolVar<U>& );
  template< class U > friend  PolVar<U> operator+( const PolVar<U>&, const double );
  template< class U > friend  PolVar<U> operator-( const PolVar<U>& );
  template< class U > friend  PolVar<U> operator-( const PolVar<U>&, const PolVar<U>& );
  template< class U > friend  PolVar<U> operator*( const PolVar<U>&, const PolVar<U>& );
  template< class U > friend  PolVar<U> operator*( const PolVar<U>&, const double );
  template< class U > friend  PolVar<U> operator/( const PolVar<U>&, const PolVar<U>& );
  template< class U > friend  PolVar<U> operator/( const double, const PolVar<U>& );
  template< class U > friend  PolVar<U> operator^( const PolVar<U>&, const PolVar<U>& );

  template< class U > friend  PolVar<U> inv ( const PolVar<U>& );
  template< class U > friend  PolVar<U> exp ( const PolVar<U>& );
  template< class U > friend  PolVar<U> log ( const PolVar<U>& );
  template< class U > friend  PolVar<U> xlog( const PolVar<U>& );
  template< class U > friend  PolVar<U> sqrt( const PolVar<U>& );
  template< class U > friend  PolVar<U> sqr ( const PolVar<U>& );
  template< class U > friend  PolVar<U> pow ( const PolVar<U>&, const int );  
  template< class U > friend  PolVar<U> pow ( const PolVar<U>&, const double );  
  template< class U > friend  PolVar<U> cheb( const PolVar<U>&, const unsigned );  
  template< class U > friend  PolVar<U> prod( const unsigned, const PolVar<U>* );  
  template< class U > friend  PolVar<U> cos ( const PolVar<U>& );
  template< class U > friend  PolVar<U> sin ( const PolVar<U>& );
  template< class U > friend  PolVar<U> tan ( const PolVar<U>& );
  template< class U > friend  PolVar<U> acos( const PolVar<U>& );
  template< class U > friend  PolVar<U> asin( const PolVar<U>& );
  template< class U > friend  PolVar<U> atan( const PolVar<U>& );
  template< class U > friend  PolVar<U> cosh( const PolVar<U>& );
  template< class U > friend  PolVar<U> sinh( const PolVar<U>& );
  template< class U > friend  PolVar<U> tanh( const PolVar<U>& );
  template< class U > friend  PolVar<U> fabs( const PolVar<U>& );
  template< class U > friend  PolVar<U> erf( const PolVar<U>& );
  template< class U > friend  PolVar<U> fstep( const PolVar<U>& );
  template< class U > friend  PolVar<U> max( const PolVar<U>&, const PolVar<U>& );  
  template< class U > friend  PolVar<U> min( const PolVar<U>&, const PolVar<U>& );  
  template< class U > friend  PolVar<U> lmtd( const PolVar<U>&, const PolVar<U>& );  
  template< class U > friend  PolVar<U> rlmtd( const PolVar<U>&, const PolVar<U>& );  

public:
  //! @brief Container type for main (DAG) variables
  typedef std::map< FFVar const*, PolVar<T>*, lt_FFVar > t_Vars;
  typedef typename t_Vars::iterator it_Vars;
  //! @brief Container type for auxiliary variables
  typedef std::list< PolVar<T>* > t_Aux;
  typedef std::list< PolLQExpr<T>* > t_LQExpr;
  //! @brief Container type for cuts
  typedef std::multiset< PolCut<T>*, lt_PolCut<T> > t_Cuts;
  typedef double (*p_Univ)( const double, const double*, const int* );
  typedef std::pair<double,double> (*p_dUniv)( const double, const double*, const int* );
  typedef void (PolImg<T>::*p_Cut)( FFOp*, const double, const PolVar<T>&, const double,
    const double, const PolVar<T>&, const double, const double, const double*, const int* );
  typedef void (PolImg<T>::*p_Cut2)( FFOp*, const PolVar<T>&, const double,
    const double, const PolVar<T>&, const double, const double, const double*, const int* );
  typedef std::priority_queue< OAsub, std::vector<OAsub>, lt_OAsub > t_OA;

protected:
  //! @brief Map of main (DAG) variables in polytopic image
  t_Vars _Vars;
  //! @brief Appends new pointer to DAG variable map in polytopic image
  PolVar<T>* _append_var
    ( FFVar const* var, T const& range, bool const cont );
  //! @brief Update range of variable in polytopic image
  PolVar<T>* _update_var
    ( FFVar const* var, T const& range );
  //! @brief Update type of variable in polytopic image
  PolVar<T>* _update_var
    ( FFVar const* var, bool const cont );
  //! @brief Erase all entries in _Vars
  void _erase_vars
    ();
  //! @brief Reset cut-related field _subdiv in _Vars
  void _reset_vars
    ();

  //! @brief List of auxiliary variables in polytopic image
  t_Aux _Aux;
  //! @brief Appends new pointer to auxiliary variable set in polytopic image
  PolVar<T>* _append_aux
    ( const T&range, const bool cont );
  //! @brief Erase all entries in _Aux
  void _erase_aux
    ();

  //! @brief List of linear-quadratic expressions in polytopic image
  t_LQExpr _LQExpr;
  //! @brief Appends new term to linear-quadratic expression in polytopic image
  PolLQExpr<T>* _append_LQ
    ( const PolVar<T>*varR );
  //! @brief Erase all linear-quadratic expressions in _LQExpr
  void _erase_LQ
    ();

  //! @brief Set of cuts in polytopic image
  t_Cuts _Cuts;
  //! @brief Erase all entries in _Cuts
  void _erase_cuts
    ();
  //! @brief Erase all entries corresponding to operation <a>op</a> in _Cuts
  void _erase_cuts
    ( FFOp* op );

  //! @brief Appends new nonlinear cut in _Cuts w/ 1 variable
  typename t_Cuts::iterator _add_cut
    ( FFOp*op, const PolVar<T>&X1, const PolVar<T>&X2 );
  //! @brief Appends new nonlinear cut in _Cuts w/ 2 variables
  typename t_Cuts::iterator _add_cut
    ( FFOp*op, const PolVar<T>&X1, const PolVar<T>&X2, const PolVar<T>&X3 );
  //! @brief Appends new nonlinear cut in _Cuts w/ 1 variable + 1 constant
  typename t_Cuts::iterator _add_cut
    ( FFOp*op, const PolVar<T>&X1, const PolVar<T>&X2, const double X3 );
  //! @brief Appends new relaxation cut in _Cuts w/o variable
  typename t_Cuts::iterator _add_cut
    ( FFOp*op, const typename PolCut<T>::TYPE type, const double b );
  //! @brief Appends new relaxation cut in _Cuts w/ 1 variable
  typename t_Cuts::iterator _add_cut
    ( FFOp*op, const typename PolCut<T>::TYPE type,
      const double b, const PolVar<T>&X1, const double a1 );
  //! @brief Appends new relaxation cut in _Cuts w/ 2 variables
  typename t_Cuts::iterator _add_cut
    ( FFOp*op, const typename PolCut<T>::TYPE type,
      const double b, const PolVar<T>&X1, const double a1,
      const PolVar<T>&X2, const double a2 );
  //! @brief Appends new relaxation cut in _Cuts w/ 3 variables
  typename t_Cuts::iterator _add_cut
    ( FFOp*op, const typename PolCut<T>::TYPE type,
      const double b, const PolVar<T>&X1, const double a1,
      const PolVar<T>&X2, const double a2, const PolVar<T>&X3,
      const double a3 );
  //! @brief Appends new relaxation cut in _Cuts w/ 4 variables
  typename t_Cuts::iterator _add_cut
    ( FFOp*op, const typename PolCut<T>::TYPE type,
      const double b, const PolVar<T>&X1, const double a1,
      const PolVar<T>&X2, const double a2, const PolVar<T>&X3,
      const double a3, const PolVar<T>&X4, const double a4 );
  //! @brief Appends new relaxation cut in _Cuts w/ <a>n</a> variables
  typename t_Cuts::iterator _add_cut
    ( FFOp*op, const typename PolCut<T>::TYPE type, const double b,
      const unsigned n, const PolVar<T>*X, const double*a );
  //! @brief Appends new relaxation cut in _Cuts w/ <a>n</a> variables
  typename t_Cuts::iterator _add_cut
    ( FFOp*op, const typename PolCut<T>::TYPE type, const double b,
      const std::set<unsigned>&ndx, const PolVar<T>*X, const double*a );
  //! @brief Appends new relaxation cut in _Cuts w/ variable and coefficient maps
  template <typename U> typename t_Cuts::iterator _add_cut
    ( FFOp*op, const typename PolCut<T>::TYPE type, const double b,
      const std::map<U,PolVar<T>>&X, const std::map<U,double>&a );
  //! @brief Appends new relaxation cut in _Cuts w/ <a>n+1</a> variables
  typename t_Cuts::iterator _add_cut
    ( FFOp*op, const typename PolCut<T>::TYPE type, const double b,
      const unsigned n, const PolVar<T>*X, const double*a,
      const PolVar<T>&X1, const double a1 );
  //! @brief Appends new relaxation cut in _Cuts w/ <a>n+1</a> variables
  typename t_Cuts::iterator _add_cut
    ( FFOp*op, const typename PolCut<T>::TYPE type, const double b,
      const unsigned n, const PolVar<T>*X, const double*a,
      const PolVar<T>&X1, const double a1,
      const PolVar<T>&X2, const double a2 );
  //! @brief Appends new relaxation cut in _Cuts w/ <a>n+1</a> variables
  typename t_Cuts::iterator _add_cut
    ( FFOp*op, const typename PolCut<T>::TYPE type, const double b,
      const unsigned n, const PolVar<T>*X, const double*a,
      const PolVar<T>&X1, const double a1,
      const PolVar<T>&X2, const double a2,
      const PolVar<T>&X3, const double a3 );
  //! @brief Appends new relaxation cut in _Cuts w/ <a>n+1</a> variables
  typename t_Cuts::iterator _add_cut
    ( FFOp*op, const typename PolCut<T>::TYPE type, const double b,
      const std::set<unsigned>&ndx, const PolVar<T>*X, const double*a,
      const PolVar<T>&X1, const double a1 );
  //! @brief Appends new relaxation cut in _Cuts w/ 1 variable and coefficient maps
  template <typename U> typename t_Cuts::iterator _add_cut
    ( FFOp*op, const typename PolCut<T>::TYPE type, const double b,
      const std::map<U,PolVar<T>>&X, const std::map<U,double>&a,
      const PolVar<T>&X1, const double a1 );
<<<<<<< HEAD
  //! @brief Appends new relaxation cut in _Cuts w/ variable and coefficient maps
  template <typename U> typename t_Cuts::iterator _append_cut
    ( FFOp*op, const typename PolCut<T>::TYPE type, const double b,
      const std::map<U,PolVar<T>>&X, const std::map<U,double>&a,
      const PolVar<T>&X1, const double a1, const PolVar<T>&X2, const double a2 );
=======
  //! @brief Appends new relaxation cut in _Cuts w/ 2 variables and coefficient maps
  template <typename U> typename t_Cuts::iterator _add_cut
    ( FFOp*op, const typename PolCut<T>::TYPE type, const double b,
      const std::map<U,PolVar<T>>&X, const std::map<U,double>&a,
      const PolVar<T>&X1, const double a1,
      const PolVar<T>&X2, const double a2 );
        //! @brief Appends new relaxation cut in _Cuts w/ 3 variables and coefficient maps
>>>>>>> 029b4442

  //! @brief Computes max distance between function and outer-approximation
  std::pair< double, double > _distmax
    ( p_dUniv f, const double xL, const double xU, const double*rpar=0,
      const int*ipar=0 ) const;
  //! @brief Computes solution of scalar nonlinear equation using the Newton method
  double _newton
    ( const double x0, const double xL, const double xU, p_dUniv f,
      const double TOL, const unsigned MAXIT, const double*rusr=0, const int*iusr=0 ) const;
  //! @brief Computes solution of scalar nonlinear equation using the secant method
  double _secant
    ( const double x0, const double x1, const double xL, const double xU, p_Univ f,
      const double TOL, const unsigned MAXIT, const double*rusr=0, const int*iusr=0 ) const;
  //! @brief Computes solution of scalar nonlinear equation using the Golden-section method
  double _goldsect
    ( const double xL, const double xU, p_Univ f, const double TOL, const unsigned MAXIT,
      const double*rusr=0, const int*iusr=0 ) const;
  //! @brief Iteration of the Golden-section method
  double _goldsect_iter
    ( const bool init, const double a, const double fa, const double b,
      const double fb, const double c, const double fc, p_Univ f,
      const double TOL, const unsigned MAXIT, const double*rusr=0, const int*iusr=0 ) const;
  //! @brief Append cuts for nonlinear operation using outer-approximation (sandwich algorithm)
  void _sandwich_cuts
    ( FFOp*pOp, const PolVar<T>&X, const double XL, const double XU, const PolVar<T>&Y,
      const double YL, const double YU, const typename PolCut<T>::TYPE sense, p_dUniv f,
      const double*rpar=0, const int*ipar=0 );
  //! @brief Append linearization cut for nonlinear operation using outer-approximation
  void _linearization_cut
    ( FFOp*pOp, const double Xref, const PolVar<T>&X, const double XL, const double XU,
      const PolVar<T>&Y, const double YL, const double YU, const typename PolCut<T>::TYPE sense,
      p_dUniv f, const double*rpar, const int*ipar );

  //! @brief Append cuts for nonlinear univariate using piecewise-linear approximation
  void _semilinear_cuts
    ( FFOp*pOp, const PolVar<T>&X, const double XL, const double XU, const PolVar<T>&Y,
      const typename PolCut<T>::TYPE sense, p_dUniv f, const double*rpar=0, const int*ipar=0 );
  //! @brief Form subintervals for semilinear cuts
  std::vector<double>* _semilinear_sub
    ( const PolVar<T>&X, const double XL, const double XU );

  //! @brief Append cuts for bilinear term using piecewise-linear approximation
  bool _pwmccormick_cuts
    ( FFOp*pOp, const PolVar<T>&X1, const double X1L, const double X1U,
      const PolVar<T>&X2, const double X2L, const double X2U, const PolVar<T>&Y );

  //! @brief Propagate linear cut for binary + operation
  bool _add_LQ_PLUS
    ( PolLQExpr<T>*&pLQ, const PolVar<T>*VarR, FFVar*pVar1, FFVar*pVar2 );
  //! @brief Propagate linear cut for unary - operation
  bool _add_LQ_NEG
    ( PolLQExpr<T>*&pLQ, const PolVar<T>*VarR, FFVar*pVar );
  //! @brief Propagate linear cut for binary - operation
  bool _add_LQ_MINUS
    ( PolLQExpr<T>*&pLQ, const PolVar<T>*VarR, FFVar*pVar1, FFVar*pVar2 );
  //! @brief Propagate linear cut for binary * operation
  bool _add_LQ_TIMES
    ( PolLQExpr<T>*&pLQ, const PolVar<T>*VarR, FFVar*pVar1, FFVar*pVar2 );
  //! @brief Propagate linear cut for binary / operation
  bool _add_LQ_DIV
    ( PolLQExpr<T>*&pLQ, const PolVar<T>*VarR, FFVar*pVar1, FFVar*pVar2 );
  //! @brief Propagate linear cut for fabs function
  bool _add_LQ_FABS
    ( PolLQExpr<T>*&pLQ, const PolVar<T>*VarR, FFVar*pVar );
  //! @brief Propagate linear cut for fstep function
  bool _add_LQ_FSTEP
    ( PolLQExpr<T>*&pLQ, const PolVar<T>*VarR, FFVar*pVar );
  //! @brief Propagate linear cut for binary min function
  bool _add_LQ_MINF
    ( PolLQExpr<T>*&pLQ, const PolVar<T>*VarR, FFVar*pVar1, FFVar*pVar2 );
  //! @brief Propagate linear cut for binary max function
  bool _add_LQ_MAXF
    ( PolLQExpr<T>*&pLQ, const PolVar<T>*VarR, FFVar*pVar1, FFVar*pVar2 );
  //! @brief Propagate linear cut for unary - operation
  bool _add_LQ_SQR
    ( PolLQExpr<T>*&pLQ, const PolVar<T>*VarR, FFVar*pVar );

  //! @brief Append linear cuts for binary intersection
  void _add_cuts_INTER
    ( const PolVar<T>*VarR, FFVar*pVar1, FFVar*pVar2 );
  //! @brief Append linear cuts for binary + operation
  void _add_cuts_PLUS
    ( const PolVar<T>*VarR, FFVar*pVar1, FFVar*pVar2 );
  //! @brief Append linear cuts for unary - operation
  void _add_cuts_NEG
    ( const PolVar<T>*VarR, FFVar*pVar );
  //! @brief Append linear cuts for binary - operation
  void _add_cuts_MINUS
    ( const PolVar<T>*VarR, FFVar*pVar1, FFVar*pVar2 );
  //! @brief Append linear cuts for binary * operation
  void _add_cuts_TIMES
    ( const PolVar<T>*VarR, FFVar*pVar1, FFVar*pVar2, FFOp*pOp );
  //! @brief Append linear cuts for binary * operation
  void _add_cuts_TIMES
    ( const PolVar<T>*VarR, FFVar*pVar1, FFVar*pVar2 );
  //! @brief Append linear cuts for binary / operation
  void _add_cuts_DIV
    ( const PolVar<T>*VarR, FFVar*pVar1, FFVar*pVar2 );
  //! @brief Append linear cuts for ipow function
  void _add_cuts_IPOW
    ( const PolVar<T>*VarR, FFVar*pVar, const int iExp );
  //! @brief Append linear cuts for dpow function
  void _add_cuts_DPOW
    ( const PolVar<T>*VarR, FFVar*pVar, const double dExp );
  //! @brief Append linear cuts for cheb function
  void _add_cuts_CHEB
    ( const PolVar<T>*VarR, FFVar*pVar, const unsigned iOrd );
  //! @brief Append linear cuts for n-ary product
  void _add_cuts_PROD
    ( const PolVar<T>*VarR, const std::vector<FFVar*>vVar );
  //! @brief Append linear cuts for exp function
  void _add_cuts_EXP
    ( const PolVar<T>*VarR, FFVar*pVar );
  //! @brief Append linear cuts for log function
  void _add_cuts_LOG
    ( const PolVar<T>*VarR, FFVar*pVar );
  //! @brief Append linear cuts for xlog function
  void _add_cuts_XLOG
    ( const PolVar<T>*VarR, FFVar*pVar );
  //! @brief Append linear cuts for erf function
  void _add_cuts_ERF
    ( const PolVar<T>*VarR, FFVar*pVar );
  //! @brief Append linear cuts for sqr function
  void _add_cuts_SQR
    ( const PolVar<T>*VarR, FFVar*pVar, FFOp*pOp );
  //! @brief Append linear cuts for sqr function
  void _add_cuts_SQR
    ( const PolVar<T>*VarR, FFVar*pVar );
  //! @brief Append linear cuts for sqrt function
  void _add_cuts_SQRT
    ( const PolVar<T>*VarR, FFVar*pVar );
  //! @brief Append linear cuts for fabs function
  void _add_cuts_FABS
    ( const PolVar<T>*VarR, FFVar*pVar );
  //! @brief Append linear cuts for fstep function
  void _add_cuts_FSTEP
    ( const PolVar<T>*VarR, FFVar*pVar );
  //! @brief Append linear cuts for cos function
  void _add_cuts_COS
    ( const PolVar<T>*VarR, FFVar*pVar );
  //! @brief Append linear cuts for sin function
  void _add_cuts_SIN
    ( const PolVar<T>*VarR, FFVar*pVar );
  //! @brief Append linear cuts for tan function
  void _add_cuts_TAN
    ( const PolVar<T>*VarR, FFVar*pVar );
  //! @brief Append linear cuts for acos function
  void _add_cuts_ACOS
    ( const PolVar<T>*VarR, FFVar*pVar );
  //! @brief Append linear cuts for asin function
  void _add_cuts_ASIN
    ( const PolVar<T>*VarR, FFVar*pVar );
  //! @brief Append linear cuts for atan function
  void _add_cuts_ATAN
    ( const PolVar<T>*VarR, FFVar*pVar );
  //! @brief Append linear cuts for cosh function
  void _add_cuts_COSH
    ( const PolVar<T>*VarR, FFVar*pVar );
  //! @brief Append linear cuts for sinh function
  void _add_cuts_SINH
    ( const PolVar<T>*VarR, FFVar*pVar );
  //! @brief Append linear cuts for tanh function
  void _add_cuts_TANH
    ( const PolVar<T>*VarR, FFVar*pVar );

  //! @brief Append semi-linear cuts for binary min function
  void _add_cuts_MINF
    ( const PolVar<T>*VarR, FFVar*pVar1, FFVar*pVar2 );
  //! @brief Append semi-linear cuts for binary max function
  void _add_cuts_MAXF
    ( const PolVar<T>*VarR, FFVar*pVar1, FFVar*pVar2 );

  //! @brief Increment index even subset
  bool _subset_incr
    ( const unsigned ntot, std::vector<unsigned>&ndx );

public:
  /** @ingroup POLYTOPE
   *  @{
   */
  //! @brief Default Constructor
  PolImg
    ()
    {}

  //! @brief Destructor
  virtual ~PolImg
    ()
    { reset(); }

  //! @brief PolImg exceptions
  class Exceptions
  {
  public:
    //! @brief Enumeration type for exception handling
    enum TYPE{
      ROOT=1,        //!< Error during root search for obtaining the convex/concave envelope of a univariate term
      INTER,         //!< Error during intersection of two terms (terms do not intersect)
      DIV,           //!< Error during division operation (division by 0)
      ENVMIS=-1,     //!< Error due to an operation between variables participating in different polytopic images
      BADCUT=-2,     //!< Error due to an error during cut generation
      UNAVAIL=-3,    //!< Error due to calling a function/feature not yet implemented in MC++
      NOTALLOWED=-4, //!< Error due to calling a function/feature not yet implemented in MC++
      INTERN=-5	     //!< Internal error
    };
    //! @brief Constructor for error <a>ierr</a>
    Exceptions( TYPE ierr ) : _ierr( ierr ){}
    //! @brief Inline function returning the error flag
    int ierr(){ return _ierr; }

  private:
    TYPE _ierr;
  };

  //! @brief PolImg options class
  struct Options
  {
    //! @brief Constructor
    Options():
      AGGREG_LQ(false), ROOT_USE(true), ROOT_MAXIT(100), ROOT_TOL(1e-10),
      SANDWICH_ATOL(1e-10), SANDWICH_RTOL(1e-3), SANDWICH_MAXCUT(5),
      SANDWICH_RULE(MAXERR), FRACTIONAL_ATOL(machprec()),
      FRACTIONAL_RTOL(machprec()), BREAKPOINT_TYPE(NONE),
      BREAKPOINT_ATOL(1e-5), BREAKPOINT_RTOL(1e-3),
      RELAX_QUAD(true), RELAX_MONOM(1), RELAX_NLIN(true), RELAX_DISC(2)
      {}
    //! @brief Assignment operator
    Options& operator= ( const Options&options ){
        AGGREG_LQ      = options.AGGREG_LQ;
        ROOT_USE        = options.ROOT_USE;
        ROOT_MAXIT      = options.ROOT_MAXIT;
        ROOT_TOL        = options.ROOT_TOL;
        SANDWICH_ATOL   = options.SANDWICH_ATOL;
        SANDWICH_RTOL   = options.SANDWICH_RTOL;
        SANDWICH_MAXCUT = options.SANDWICH_MAXCUT;
        SANDWICH_RULE   = options.SANDWICH_RULE;
        FRACTIONAL_ATOL = options.FRACTIONAL_ATOL;
        FRACTIONAL_RTOL = options.FRACTIONAL_RTOL;
        BREAKPOINT_TYPE = options.BREAKPOINT_TYPE;
        BREAKPOINT_ATOL = options.BREAKPOINT_ATOL;
        BREAKPOINT_RTOL = options.BREAKPOINT_RTOL;
        RELAX_QUAD      = options.RELAX_QUAD;
        RELAX_MONOM     = options.RELAX_MONOM;
        RELAX_NLIN      = options.RELAX_NLIN;
        RELAX_DISC      = options.RELAX_DISC;
        return *this;
      }
    //! @brief Enumeration type for sandwich strategy
    enum SANDWICH{
      BISECT=0,	//!< Range bisection
      MAXERR	//!< Maximum error rule
    };
    //! @brief Enumeration type for bilinear term relaxation strategy
    enum REFINE{
      NONE=0,	//!< No semi-linear cuts (use secant approximation)
      BIN,	//!< Semilinear cuts as linear binary reformulation
      SOS2	//!< Semilinear cuts as SOS2 reformulation
    };
    //! @brief Whether or not to aggregate linear expressions in cuts - Default: true
    bool AGGREG_LQ;
    //! @brief Whether or not to use root search to construct envelopes of univariate terms - Default: true
    bool ROOT_USE;
    //! @brief Maximal number of iterations in root search - Default: 100
    unsigned ROOT_MAXIT;
    //! @brief Termination tolerance in root search - Default: 1e-10
    double ROOT_TOL;
    //! @brief Absolute tolerance in outer-approximation of univariate terms - Default: 1e-3
    double SANDWICH_ATOL;
    //! @brief Relative tolerance in outer-approximation of univariate terms - Default: 1e-3
    double SANDWICH_RTOL;
    //! @brief Maximal number of cuts in outer approximation of univariate terms - Default: 5
    unsigned SANDWICH_MAXCUT;
    //! @brief Rule for outer-approximation of nonlinear convex/concave terms - Default: MAXERR
    SANDWICH SANDWICH_RULE;
    //! @brief Absolute tolerance to prevent division by zero - Default: EPS
    double FRACTIONAL_ATOL;
    //! @brief Relative tolerance to prevent division by zero - Default: EPS
    double FRACTIONAL_RTOL;
    //! @brief Rule for piecewise linear cuts of nonlinear convex/concave terms - Default: NONE
    REFINE BREAKPOINT_TYPE;
    //! @brief Absolute tolerance in adding breakpoints in piecewise linear cuts - Default: 1e-8
    double BREAKPOINT_ATOL;
    //! @brief Relative tolerance in adding breakpoints in piecewise linear cuts - Default: 1e-5
    double BREAKPOINT_RTOL;
    //! @brief Whether or not to linearize quadratic terms (i.e. square, bilinear) - Default: true
    bool RELAX_QUAD;
    //! @brief Whether or not to linearize monomial terms (i.e. pow, cheb) - Default: 1 - monomials of order >2 linearized & quadratic term linearization controlled by RELAX_QUAD (2 - all monomials linearized ; 0 - no monomials linearized)
    int RELAX_MONOM;
    //! @brief Whether or not to linearize nonlinear terms (i.e. exp, log, sin, cos, tan, dpow) terms - Default: true
    bool RELAX_NLIN;
    //! @brief Whether or not to linearize discontinuous terms (i.e. min, max, abs, fstep) terms - Default: 2 - mixed-integer linearization (1 - continuous linearization; 0 - no linearization )
    int RELAX_DISC;
  };

  //! @brief PolImg options handle
  Options options;

  //! @brief Retreive reference to set of DAG variables in polytopic image
  t_Vars& Vars()
    { return _Vars; }

  //! @brief Retreive const reference to set of DAG variables in polytopic image
  const t_Vars& Vars() const
    { return _Vars; }
  
  //! @brief Retreive reference to set of auxiliary variables in polytopic image
  t_Aux& Aux()
    { return _Aux; }

  //! @brief Retreive reference to set of cuts in polytopic image
  t_Cuts& Cuts()
    { return _Cuts; }

  //! @brief Reset polytopic image (all participating variables and cuts)
  void reset()
    { _erase_cuts(); _erase_vars(); _erase_aux(); _erase_LQ(); }

  //! @brief Append relaxation cuts for the <a>ndep</a> dependents in <a>pdep</a>
  void generate_cuts
    ( const unsigned ndep, const PolVar<T>*pdep, const bool reset=false );
  //! @brief Append relaxation cuts for the dependents in <a>pdep</a> indexed by <a>ndxdep</a>
  void generate_cuts
    ( const std::set<unsigned>&ndxdep, const PolVar<T>*pdep, const bool reset=false );
  //! @brief Append relaxation cuts for the dependents in the map <a>mdep</a>
  template <typename U> void generate_cuts
    ( const std::map<U,PolVar<T>>&mdep, const bool reset=false );

  //! @brief Append new nonlinear cut w/ 1 variable
  typename t_Cuts::iterator add_cut
    ( const PolVar<T>&X1, const PolVar<T>&X2 )
    { return _add_cut( 0, X1, X2 ); }
  //! @brief Append new nonlinear cut w/ 2 variables
  typename t_Cuts::iterator add_cut
    ( const PolVar<T>&X1, const PolVar<T>&X2, const PolVar<T>&X3 )
    { return _add_cut( 0, X1, X2, X3 ); }
  //! @brief Append new nonlinear cut w/ 1 variable + 1 constant
  typename t_Cuts::iterator add_cut
    ( const PolVar<T>&X1, const PolVar<T>&X2, const double X3 )
    { return _add_cut( 0, X1, X2, X3 ); }
  //! @brief Append new relaxation cut w/o variable
  typename t_Cuts::iterator add_cut
    ( const typename PolCut<T>::TYPE type, const double b=0. )
    { return _add_cut( 0, type, b ); }
  //! @brief Append new relaxation cut w/ 1 variable
  typename t_Cuts::iterator add_cut
    ( const typename PolCut<T>::TYPE type, const double b,
      const PolVar<T>&X1, const double a1 )
    { return _add_cut( 0, type, b, X1, a1 ); }
  //! @brief Append new relaxation cut w/ 2 variables
  typename t_Cuts::iterator add_cut
    ( const typename PolCut<T>::TYPE type, const double b,
      const PolVar<T>&X1, const double a1,
      const PolVar<T>&X2, const double a2 )
    { return _add_cut( 0, type, b, X1, a1, X2, a2 ); }
  //! @brief Append new relaxation cut w/ 3 variables
  typename t_Cuts::iterator add_cut
    ( const typename PolCut<T>::TYPE type, const double b,
      const PolVar<T>&X1, const double a1,
      const PolVar<T>&X2, const double a2,
      const PolVar<T>&X3, const double a3 )
    { return _add_cut( 0, type, b, X1, a1, X2, a2, X3, a3 ); }
  //! @brief Append new relaxation cut w/ 4 variables
  typename t_Cuts::iterator add_cut
    ( const typename PolCut<T>::TYPE type, const double b,
      const PolVar<T>&X1, const double a1,
      const PolVar<T>&X2, const double a2,
      const PolVar<T>&X3, const double a3,
      const PolVar<T>&X4, const double a4 )
    { return _add_cut( 0, type, b, X1, a1, X2, a2, X3, a3, X4, a4 ); }
  //! @brief Append new relaxation cut w/ <a>n</a> variables
  typename t_Cuts::iterator add_cut
    ( const typename PolCut<T>::TYPE type, const double b,
      const unsigned n, const PolVar<T>*X, const double*a )
    { return _add_cut( 0, type, b, n, X, a ); }
  //! @brief Append new relaxation cut w/ selection amongst <a>n</a> variables
  typename t_Cuts::iterator add_cut
    ( const typename PolCut<T>::TYPE type, const double b,
      const std::set<unsigned>&ndx, const PolVar<T>*X, const double*a )
    { return _add_cut( 0, type, b, ndx, X, a ); }
  //! @brief Append new relaxation cut w/ variable and coefficient maps
  template <typename U> typename t_Cuts::iterator add_cut
    ( const typename PolCut<T>::TYPE type, const double b,
      const std::map<U,PolVar<T>>&X, const std::map<U,double>&a )
    { return _add_cut( 0, type, b, X, a ); }
  //! @brief Append new relaxation cut w/ <a>n+1</a> variables
  typename t_Cuts::iterator add_cut
    ( const typename PolCut<T>::TYPE type, const double b,
      const unsigned n, const PolVar<T>*X, const double*a,
      const PolVar<T>&X1, const double a1 )
    { return _add_cut( 0, type, b, n, X, a, X1, a1 ); }
  //! @brief Append new relaxation cut w/ <a>n+2</a> variables
  typename t_Cuts::iterator add_cut
    ( const typename PolCut<T>::TYPE type, const double b,
      const unsigned n, const PolVar<T>*X, const double*a,
      const PolVar<T>&X1, const double a1,
      const PolVar<T>&X2, const double a2 )
    { return _add_cut( 0, type, b, n, X, a, X1, a1, X2, a2 ); }
  //! @brief Append new relaxation cut w/ <a>n+3</a> variables
  typename t_Cuts::iterator add_cut
    ( const typename PolCut<T>::TYPE type, const double b,
      const unsigned n, const PolVar<T>*X, const double*a,
      const PolVar<T>&X1, const double a1,
      const PolVar<T>&X2, const double a2,
      const PolVar<T>&X3, const double a3 )
    { return _add_cut( 0, type, b, n, X, a, X1, a1, X2, a2, X3, a3 ); }
  //! @brief Append new relaxation cut w/ selection amongst <a>n+1</a> variables
  typename t_Cuts::iterator add_cut
    ( const typename PolCut<T>::TYPE type, const double b,
      const std::set<unsigned>&ndx, const PolVar<T>*X, const double*a,
      const PolVar<T>&X1, const double a1 )
    { return _add_cut( 0, type, b, ndx, X, a, X1, a1 ); }
  //! @brief Append new relaxation cut w/ variable and coefficient maps
  template <typename U> typename t_Cuts::iterator add_cut
    ( const typename PolCut<T>::TYPE type, const double b,
      const std::map<U,PolVar<T>>&X, const std::map<U,double>&a,
      const PolVar<T>&X1, const double a1 )
<<<<<<< HEAD
    { return _append_cut( 0, type, b, X, a, X1, a1 ); }
=======
    { return _add_cut( 0, type, b, X, a, X1, a1 ); }
>>>>>>> 029b4442
  //! @brief Append new relaxation cut w/ variable and coefficient maps
  template <typename U> typename t_Cuts::iterator add_cut
    ( const typename PolCut<T>::TYPE type, const double b,
      const std::map<U,PolVar<T>>&X, const std::map<U,double>&a,
      const PolVar<T>&X1, const double a1, const PolVar<T>&X2, const double a2 )
<<<<<<< HEAD
    { return _append_cut( 0, type, b, X, a, X1, a1, X2, a2 ); }
=======
    { return _add_cut( 0, type, b, X, a, X1, a1, X2, a2 ); }

  //! @brief Append new relaxation cuts for product term
  void append_cuts_TIMES
    ( PolVar<T> const& VarR, PolVar<T> const& Var1, PolVar<T> const& Var2,
      FFOp* pOp=nullptr );
  //! @brief Append new relaxation cuts for square term
  void append_cuts_SQR
    ( PolVar<T> const& VarR, PolVar<T> const& Var1, FFOp* pOp=nullptr );
>>>>>>> 029b4442

  //! @brief Erase cut with iterator <a>itcut</a> from set of cuts
  void erase_cut
    ( typename t_Cuts::iterator itcut )
    { return _Cuts.erase( itcut ); }
  //! @brief Erase all cuts and auxiliary variables as well as main variable subdivision
  void reset_cuts
    ()
    { _reset_vars(); _erase_aux(); _erase_cuts(); }
  //! @brief Erase all cuts
  void erase_cuts
    ()
    { _erase_cuts(); }
};

template <typename T>
inline PolVar<T>*
PolImg<T>::_append_var
( FFVar const* var, T const& range, const bool cont )
{
  auto itVar = _Vars.find( var );
  if( itVar != _Vars.end() ){
    itVar->second->_update( range );
    itVar->second->_update( cont );
    return itVar->second;
  }
  PolVar<T>* pVar = new PolVar<T>;
  pVar->_set( this, *var, range, cont, _Vars.size() );
  _Vars.insert( std::make_pair( var, pVar ) );
  return pVar;
}

template <typename T>
inline PolVar<T>*
PolImg<T>::_update_var
( FFVar const* var, const bool cont )
{
  auto itVar = _Vars.find( var );
  if( itVar != _Vars.end() ){
    itVar->second->_update( cont );
    return itVar->second;
  }
  return nullptr;
}

template <typename T>
inline PolVar<T>*
PolImg<T>::_update_var
( FFVar const* var, T const& range )
{
  auto itVar = _Vars.find( var );
  if( itVar != _Vars.end() ){
    itVar->second->_update( range );
    return itVar->second;
  }
  return nullptr;
}

template <typename T> inline void
PolImg<T>::_erase_vars
()
{
  for( auto itv = _Vars.begin(); itv != _Vars.end(); ++itv )
    delete itv->second;
  _Vars.clear();
}

template <typename T> inline void
PolImg<T>::_reset_vars
()
{
  for( auto itv = _Vars.begin(); itv != _Vars.end(); ++itv ){
    itv->second->reset_subdiv();
    itv->second->reset_cuts();
  }
}

template <typename T>
inline PolVar<T>*
PolImg<T>::_append_aux
( const T&range, const bool cont )
{
  PolVar<T>* pAux = new PolVar<T>;
  pAux->_set( this, range, cont, _Aux.size() );
  _Aux.push_back( pAux );
  return pAux;
}

template <typename T> inline void
PolImg<T>::_erase_aux
()
{
  for( auto itv = _Aux.begin(); itv != _Aux.end(); ++itv )
    delete *itv;
  _Aux.clear();
}

template <typename T>
inline PolLQExpr<T>*
PolImg<T>::_append_LQ
( const PolVar<T>*varR )
{
  PolLQExpr<T>* pLQ = new PolLQExpr<T>( varR );
  _LQExpr.push_back( pLQ );
  return pLQ;
}

template <typename T>
inline void
PolImg<T>::_erase_LQ
()
{
  for( auto itl = _LQExpr.begin(); itl != _LQExpr.end(); ++itl )
    delete *itl;
  _LQExpr.clear();
}

template <typename T> inline void
PolImg<T>::_erase_cuts
()
{
  for( auto itc = _Cuts.begin(); itc != _Cuts.end(); ++itc )
    delete *itc;
  _Cuts.clear();
}
 
template <typename T>
inline void
PolImg<T>::_erase_cuts
( FFOp* op )
{
  auto itc = _Cuts.begin();
  while( itc != _Cuts.end() ){
    auto itp = itc; ++itc;
    if( (*itp)->op() == op ){ delete *itp; _Cuts.erase( itp ); }
  } 
}

template <typename T>
inline typename PolImg<T>::t_Cuts::iterator
PolImg<T>::_add_cut
( FFOp*op, const PolVar<T>&X1, const PolVar<T>&X2 )
{
  PolCut<T>* pCut = new PolCut<T>( op, X1, X2 );
  return _Cuts.insert( pCut );
}

template <typename T>
inline typename PolImg<T>::t_Cuts::iterator
PolImg<T>::_add_cut
( FFOp*op, const PolVar<T>&X1, const PolVar<T>&X2, const PolVar<T>&X3 )
{
  PolCut<T>* pCut = new PolCut<T>( op, X1, X2, X3 );
  return _Cuts.insert( pCut );
}

template <typename T>
inline typename PolImg<T>::t_Cuts::iterator
PolImg<T>::_add_cut
( FFOp*op, const PolVar<T>&X1, const PolVar<T>&X2, const double X3 )
{
  PolCut<T>* pCut = new PolCut<T>( op, X1, X2, X3 );
  return _Cuts.insert( pCut );
}

template <typename T>
inline typename PolImg<T>::t_Cuts::iterator
PolImg<T>::_add_cut
( FFOp*op, const typename PolCut<T>::TYPE type,
  const double b )
{
  PolCut<T>* pCut = new PolCut<T>( op, type, b );
  return _Cuts.insert( pCut );
}

template <typename T>
inline typename PolImg<T>::t_Cuts::iterator
PolImg<T>::_add_cut
( FFOp*op, const typename PolCut<T>::TYPE type,
  const double b, const PolVar<T>&X1, const double a1 )
{
  PolCut<T>* pCut = new PolCut<T>( op, type, b, X1, a1 );
  return _Cuts.insert( pCut );
}

template <typename T>
inline typename PolImg<T>::t_Cuts::iterator
PolImg<T>::_add_cut
( FFOp*op, const typename PolCut<T>::TYPE type,
  const double b, const PolVar<T>&X1, const double a1,
  const PolVar<T>&X2, const double a2 )
{
  PolCut<T>* pCut = new PolCut<T>( op, type, b, X1, a1, X2, a2 );
  return _Cuts.insert( pCut );
}

template <typename T>
inline typename PolImg<T>::t_Cuts::iterator
PolImg<T>::_add_cut
( FFOp*op, const typename PolCut<T>::TYPE type,
  const double b, const PolVar<T>&X1, const double a1,
  const PolVar<T>&X2, const double a2, const PolVar<T>&X3,
  const double a3 )
{
  PolCut<T>* pCut = new PolCut<T>( op, type, b, X1, a1, X2, a2, X3, a3 );
  return _Cuts.insert( pCut );
}

template <typename T>
inline typename PolImg<T>::t_Cuts::iterator
PolImg<T>::_add_cut
( FFOp*op, const typename PolCut<T>::TYPE type,
  const double b, const PolVar<T>&X1, const double a1,
  const PolVar<T>&X2, const double a2, const PolVar<T>&X3,
  const double a3, const PolVar<T>&X4, const double a4 )
{
  PolCut<T>* pCut = new PolCut<T>( op, type, b, X1, a1, X2, a2, X3, a3, X4, a4 );
  return _Cuts.insert( pCut );
}

template <typename T>
inline typename PolImg<T>::t_Cuts::iterator
PolImg<T>::_add_cut
( FFOp*op, const typename PolCut<T>::TYPE type,
  const double b, const unsigned n,
  const PolVar<T>*X, const double*a )
{
  //if( !n ) throw Exceptions( Exceptions::INTERNAL );
  PolCut<T>* pCut = new PolCut<T>( op, type, b, n, X, a );
  return _Cuts.insert( pCut );
}

template <typename T>
inline typename PolImg<T>::t_Cuts::iterator
PolImg<T>::_add_cut
( FFOp*op, const typename PolCut<T>::TYPE type,
  const double b, const std::set<unsigned>&ndx,
  const PolVar<T>*X, const double*a )
{
  PolCut<T>* pCut = new PolCut<T>( op, type, b, ndx, X, a );
  return _Cuts.insert( pCut );
}

template <typename T> template <typename U>
inline typename PolImg<T>::t_Cuts::iterator
PolImg<T>::_add_cut
( FFOp*op, const typename PolCut<T>::TYPE type,
  const double b, const std::map<U,PolVar<T>>&X,
  const std::map<U,double>&a )
{
  PolCut<T>* pCut = new PolCut<T>( op, type, b, X, a );
  return _Cuts.insert( pCut );
}

template <typename T>
inline typename PolImg<T>::t_Cuts::iterator
PolImg<T>::_add_cut
( FFOp*op, const typename PolCut<T>::TYPE type,
  const double b, const unsigned n,
  const PolVar<T>*X, const double*a,
  const PolVar<T>&X1, const double a1 )
{
  //if( !n ) throw Exceptions( Exceptions::INTERNAL );
  PolCut<T>* pCut = new PolCut<T>( op, type, b, n, X, a, X1, a1 );
  return _Cuts.insert( pCut );
}

template <typename T>
inline typename PolImg<T>::t_Cuts::iterator
PolImg<T>::_add_cut
( FFOp*op, const typename PolCut<T>::TYPE type,
  const double b, const unsigned n,
  const PolVar<T>*X, const double*a,
  const PolVar<T>&X1, const double a1,
  const PolVar<T>&X2, const double a2 )
{
  //if( !n ) throw Exceptions( Exceptions::INTERNAL );
  PolCut<T>* pCut = new PolCut<T>( op, type, b, n, X, a, X1, a1, X2, a2 );
  return _Cuts.insert( pCut );
}

template <typename T>
inline typename PolImg<T>::t_Cuts::iterator
PolImg<T>::_add_cut
( FFOp*op, const typename PolCut<T>::TYPE type,
  const double b, const unsigned n,
  const PolVar<T>*X, const double*a,
  const PolVar<T>&X1, const double a1,
  const PolVar<T>&X2, const double a2,
  const PolVar<T>&X3, const double a3 )
{
  //if( !n ) throw Exceptions( Exceptions::INTERNAL );
  PolCut<T>* pCut = new PolCut<T>( op, type, b, n, X, a, X1, a1, X2, a2, X3, a3 );
  return _Cuts.insert( pCut );
}

template <typename T>
inline typename PolImg<T>::t_Cuts::iterator
PolImg<T>::_add_cut
( FFOp*op, const typename PolCut<T>::TYPE type,
  const double b, const std::set<unsigned>&ndx,
  const PolVar<T>*X, const double*a,
  const PolVar<T>&X1, const double a1 )
{
  PolCut<T>* pCut = new PolCut<T>( op, type, b, ndx, X, a, X1, a1 );
  return _Cuts.insert( pCut );
}

template <typename T> template <typename U>
inline typename PolImg<T>::t_Cuts::iterator
PolImg<T>::_add_cut
( FFOp*op, const typename PolCut<T>::TYPE type,
  const double b, const std::map<U,PolVar<T>>&X,
  const std::map<U,double>&a, const PolVar<T>&X1,
  const double a1 )
{
  PolCut<T>* pCut = new PolCut<T>( op, type, b, X, a, X1, a1 );
  return _Cuts.insert( pCut );
}

template <typename T> template <typename U>
inline typename PolImg<T>::t_Cuts::iterator
<<<<<<< HEAD
PolImg<T>::_append_cut
=======
PolImg<T>::_add_cut
>>>>>>> 029b4442
( FFOp*op, const typename PolCut<T>::TYPE type,
  const double b, const std::map<U,PolVar<T>>&X,
  const std::map<U,double>&a, const PolVar<T>&X1,
  const double a1, const PolVar<T>&X2, const double a2 )
{
  PolCut<T>* pCut = new PolCut<T>( op, type, b, X, a, X1, a1, X2, a2 );
  return _Cuts.insert( pCut );
}

template <typename T> inline void
PolImg<T>::generate_cuts
( const unsigned ndep, const PolVar<T>*pdep, const bool reset )
{
  // Reset cuts in polyhedral image?
  if( reset ) reset_cuts();

  // Propagate cuts through all dependent subtrees
  for( unsigned i=0; i<ndep; i++ ){
    auto itDep = _Vars.find( const_cast<FFVar*>(&pdep[i]._var) );
    if( itDep != _Vars.end() ) itDep->second->generate_cuts();
  }
}

template <typename T> inline void
PolImg<T>::generate_cuts
( const std::set<unsigned>&ndxdep, const PolVar<T>*pdep, const bool reset )
{
  // Reset cuts in polyhedral image?
  if( reset ) reset_cuts();

  // Propagate cuts through all dependent subtrees
  auto it = ndxdep.cbegin();
  for( ; it != ndxdep.cend(); ++it ){
    auto itDep = _Vars.find( const_cast<FFVar*>(&pdep[*it]._var) );
    if( itDep != _Vars.end() ) itDep->second->generate_cuts();
  }
}

template <typename T> template <typename U>
inline void
PolImg<T>::generate_cuts
( const std::map<U,PolVar<T>>&mdep, const bool reset )
{
  // Reset cuts in polyhedral image?
  if( reset ) reset_cuts();

  // Propagate cuts through all dependent subtrees
  auto it = mdep.cbegin();
  for( ; it != mdep.cend(); ++it ){
    auto itDep = _Vars.find( const_cast<FFVar*>(&it->second._var) );
    if( itDep != _Vars.end() ) itDep->second->generate_cuts();
  }
}

template <typename T>
inline std::ostream&
operator <<
( std::ostream&out, const PolImg<T>&P )
{
  out << ( P._Vars.empty()? "\nNO VARIABLE\n": "\nVARIABLES:\n" );
  for( auto itv=P._Vars.begin(); itv!=P._Vars.end(); ++itv ){
    out << "  " << itv->second->name() << "\t in " << itv->second->range()
        << "\t (DAG: " << itv->second->var() << ")";
    //if( (*itv)->_Op ) out << "\t:= " << *(*itv)->_Op;
    out << std::endl;
  }
  out << ( P._Aux.empty()? "\nNO AUXILIARY\n": "\nAUXILIARIES:\n" );
  for( auto itv=P._Aux.begin(); itv!=P._Aux.end(); ++itv ){
    out << "  " << (*itv)->name() << "\t in " << (*itv)->range();
    //if( (*itv)->_Op ) out << "\t" << *(*itv)->_Op;
    out << std::endl;
  }

  out << ( P._Cuts.empty()? "\nNO CUT\n": "\nCUTS:\n" );
  for( auto itc=P._Cuts.begin(); itc!=P._Cuts.end(); ++itc )
    out << " " << **itc << std::endl;
  return out;
}

template <typename T>
inline PolVar<T>
operator^
( const PolVar<T>&Var1, const PolVar<T>&Var2 )
{
  if( Var1._img && Var2._img && Var1._img != Var2._img )
    throw typename PolImg<T>::Exceptions( PolImg<T>::Exceptions::ENVMIS );
  PolImg<T>* img = Var1._img? Var1._img: Var2._img;
  FFGraph* dag = Var1._var.cst()? Var2._var.dag(): Var1._var.dag();
  if( !dag || !dag->curOp() )
    throw typename PolImg<T>::Exceptions( PolImg<T>::Exceptions::NOTALLOWED );
  FFVar* pFFVarR = dag->curOp()->pres;
  T IVarR;
  if( !Op<T>::inter( IVarR, Var1._range, Var2._range ) )
    throw typename PolImg<T>::Exceptions( PolImg<T>::Exceptions::INTER );
  PolVar<T>* pVarR = img->_append_var( pFFVarR, IVarR, true );
  return *pVarR;
}

template <typename T> inline void
PolImg<T>::_add_cuts_INTER
( const PolVar<T>*VarR, FFVar*pVar1, FFVar*pVar2 )
{
  if( pVar1->cst() )
    _add_cut( VarR->_var.ops().first, PolCut<T>::EQ, pVar1->num().val(), *VarR, 1. );
  else{
    auto itVar1 = _Vars.find( pVar1 );
    _add_cut( VarR->_var.ops().first, PolCut<T>::EQ, 0., *VarR, 1., *itVar1->second, -1. );
  }
  if( pVar2->cst() )
    _add_cut( VarR->_var.ops().first, PolCut<T>::EQ, pVar2->num().val(), *VarR, 1. );
  else{
    auto itVar2 = _Vars.find( pVar2 );
    _add_cut( VarR->_var.ops().first, PolCut<T>::EQ, 0., *VarR, 1., *itVar2->second, -1. );
  }
}

template <typename T>
inline PolVar<T>
operator+
( const PolVar<T>&Var1, const double Cst2 )
{
  PolImg<T>* img = Var1._img;
  FFGraph* dag = Var1._var.dag();
  if( !dag || !dag->curOp() )
    throw typename PolImg<T>::Exceptions( PolImg<T>::Exceptions::NOTALLOWED );
  FFVar* pFFVarR = dag->curOp()->pres;
  PolVar<T>* pVarR = img->_append_var( pFFVarR, Var1.range() + Cst2, true );
  return *pVarR;
}

template <typename T>
inline PolVar<T>
operator+
( const PolVar<T>&Var1, const PolVar<T>&Var2 )
{
  if( Var1._img && Var2._img && Var1._img != Var2._img )
    throw typename PolImg<T>::Exceptions( PolImg<T>::Exceptions::ENVMIS );
  PolImg<T>* img = Var1._img? Var1._img: Var2._img;
  FFGraph* dag = Var1._var.cst()? Var2._var.dag(): Var1._var.dag();
  if( !dag || !dag->curOp() )
    throw typename PolImg<T>::Exceptions( PolImg<T>::Exceptions::NOTALLOWED );
  FFVar* pFFVarR = dag->curOp()->pres;
  PolVar<T>* pVarR = img->_append_var( pFFVarR, Var1.range() + Var2.range(), true );
  return *pVarR;
}

template <typename T> inline void
PolImg<T>::_add_cuts_PLUS
( const PolVar<T>*VarR, FFVar*pVar1, FFVar*pVar2 )
{
  if( pVar1->cst() && pVar2->cst() )
    _add_cut( VarR->_var.ops().first, PolCut<T>::EQ, pVar1->num().val()+pVar2->num().val(), *VarR, 1. );
  else if( pVar2->cst() ){
    auto itVar1 = _Vars.find( pVar1 );
    _add_cut( VarR->_var.ops().first, PolCut<T>::EQ, pVar2->num().val(), *VarR, 1., *itVar1->second, -1. );
  }
  else if( pVar1->cst() ){
    auto itVar2 = _Vars.find( pVar2 );
    _add_cut( VarR->_var.ops().first, PolCut<T>::EQ, pVar1->num().val(), *VarR, 1., *itVar2->second, -1. );
  }
  else{
    auto itVar1 = _Vars.find( pVar1 );
    auto itVar2 = _Vars.find( pVar2 );
    _add_cut( VarR->_var.ops().first, PolCut<T>::EQ, 0., *VarR, 1., *itVar1->second, -1., *itVar2->second, -1. );
  }
}

template <typename T> inline bool
PolImg<T>::_add_LQ_PLUS
( PolLQExpr<T>*&pLQ, const PolVar<T>*VarR, FFVar*pVar1, FFVar*pVar2 )
{
  if( !pLQ ) pLQ = _append_LQ( VarR );
  if( pVar1->cst() && pVar2->cst() )
    pLQ->substitute( VarR, pVar1->num().val()+pVar2->num().val() );
  else if( pVar2->cst() ){
    auto itVar1 = _Vars.find( pVar1 );
    pLQ->substitute( VarR, 1., itVar1->second, pVar2->num().val() );
  }
  else if( pVar1->cst() ){
    auto itVar2 = _Vars.find( pVar2 );
    pLQ->substitute( VarR, 1., itVar2->second, pVar1->num().val() );
  }
  else{
    auto itVar1 = _Vars.find( pVar1 );
    auto itVar2 = _Vars.find( pVar2 );
    pLQ->substitute( VarR, 1., itVar1->second, 1., itVar2->second );
  }
  return true;
}

template <typename T>
inline PolVar<T>
operator-
( const PolVar<T>&Var1 )
{
  FFGraph* dag = Var1._var.dag();
  if( !dag || !dag->curOp() )
    throw typename PolImg<T>::Exceptions( PolImg<T>::Exceptions::NOTALLOWED );
  PolImg<T>* img = Var1._img;
  FFVar* pFFVarR = dag->curOp()->pres;
  PolVar<T>* pVarR = img->_append_var( pFFVarR, -Var1.range(), true );
  return *pVarR;
}

template <typename T> inline void
PolImg<T>::_add_cuts_NEG
( const PolVar<T>*VarR, FFVar*pVar1 )
{
  if( pVar1->cst() )
    _add_cut( VarR->_var.ops().first, PolCut<T>::EQ, -pVar1->num().val(), *VarR, 1. );
  else{
    auto itVar1 = _Vars.find( pVar1 );
    _add_cut( VarR->_var.ops().first, PolCut<T>::EQ, 0., *VarR, 1., *itVar1->second, 1. );
  }
}

template <typename T> inline bool
PolImg<T>::_add_LQ_NEG
( PolLQExpr<T>*&pLQ, const PolVar<T>*VarR, FFVar*pVar1 )
{
  if( !pLQ ) pLQ = _append_LQ( VarR );
  if( pVar1->cst() )
    pLQ->substitute( VarR, -pVar1->num().val() );
  else{
    auto itVar1 = _Vars.find( pVar1 );
    pLQ->substitute( VarR, -1., itVar1->second );
  }
  return true;
}

template <typename T>
inline PolVar<T>
operator-
( const PolVar<T>&Var1, const PolVar<T>&Var2 )
{
  if( Var1._img && Var2._img && Var1._img != Var2._img )
    throw typename PolImg<T>::Exceptions( PolImg<T>::Exceptions::ENVMIS );
  PolImg<T>* img = Var1._img? Var1._img: Var2._img;
  FFGraph* dag = Var1._var.cst()? Var2._var.dag(): Var1._var.dag();
  if( !dag || !dag->curOp() )
    throw typename PolImg<T>::Exceptions( PolImg<T>::Exceptions::NOTALLOWED );
  FFVar* pFFVarR = dag->curOp()->pres;
  PolVar<T>* pVarR = img->_append_var( pFFVarR, Var1.range() - Var2.range(), true );
  return *pVarR;
}

template <typename T> inline void
PolImg<T>::_add_cuts_MINUS
( const PolVar<T>*VarR, FFVar*pVar1, FFVar*pVar2 )
{
  if( pVar1->cst() && pVar2->cst() )
    _add_cut( VarR->_var.ops().first, PolCut<T>::EQ, pVar1->num().val()-pVar2->num().val(), *VarR, 1. );
  else if( pVar2->cst() ){
    auto itVar1 = _Vars.find( pVar1 );
    _add_cut( VarR->_var.ops().first, PolCut<T>::EQ, -pVar2->num().val(), *VarR, 1., *itVar1->second, -1. );
  }
  else if( pVar1->cst() ){
    auto itVar2 = _Vars.find( pVar2 );
    _add_cut( VarR->_var.ops().first, PolCut<T>::EQ, pVar1->num().val(), *VarR, 1., *itVar2->second, 1. );
  }
  else{
    auto itVar1 = _Vars.find( pVar1 );
    auto itVar2 = _Vars.find( pVar2 );
    _add_cut( VarR->_var.ops().first, PolCut<T>::EQ, 0., *VarR, 1., *itVar1->second, -1., *itVar2->second, 1. );
  }
}

template <typename T> inline bool
PolImg<T>::_add_LQ_MINUS
( PolLQExpr<T>*&pLQ, const PolVar<T>*VarR, FFVar*pVar1, FFVar*pVar2 )
{
  if( !pLQ ) pLQ = _append_LQ( VarR );
  if( pVar1->cst() && pVar2->cst() )
    pLQ->substitute( VarR, pVar1->num().val()-pVar2->num().val() );
  else if( pVar2->cst() ){
    auto itVar1 = _Vars.find( pVar1 );
    pLQ->substitute( VarR, 1., itVar1->second, -pVar2->num().val() );
  }
  else if( pVar1->cst() ){
    auto itVar2 = _Vars.find( pVar2 );
    pLQ->substitute( VarR, -1., itVar2->second, pVar1->num().val() );
  }
  else{
    auto itVar1 = _Vars.find( pVar1 );
    auto itVar2 = _Vars.find( pVar2 );
    pLQ->substitute( VarR, 1., itVar1->second, -1., itVar2->second );
  }
  return true;
}

template <typename T>
inline PolVar<T>
operator*
( const PolVar<T>&Var1, const double Cst2 )
{
  PolImg<T>* img = Var1._img;
  FFGraph* dag = Var1._var.dag();
  if( !dag || !dag->curOp() )
    throw typename PolImg<T>::Exceptions( PolImg<T>::Exceptions::NOTALLOWED );
  FFVar* pFFVarR = dag->curOp()->pres;
  PolVar<T>* pVarR = img->_append_var( pFFVarR, Var1.range() * Cst2, true );
  return *pVarR;
}

template <typename T>
inline PolVar<T>
operator*
( const PolVar<T>&Var1, const PolVar<T>&Var2 )
{
  if( Var1._img && Var2._img && Var1._img != Var2._img )
    throw typename PolImg<T>::Exceptions( PolImg<T>::Exceptions::ENVMIS );
  PolImg<T>* img = Var1._img? Var1._img: Var2._img;
  FFGraph* dag = Var1._var.cst()? Var2._var.dag(): Var1._var.dag();
  if( !dag || !dag->curOp() )
    throw typename PolImg<T>::Exceptions( PolImg<T>::Exceptions::NOTALLOWED );
  FFVar* pFFVarR = dag->curOp()->pres;
  PolVar<T>* pVarR = img->_append_var( pFFVarR, Var1.range() * Var2.range(), Var1.discr() && Var2.discr()? false: true );
  return *pVarR;
}

template <typename T> inline void
PolImg<T>::_add_cuts_TIMES
( const PolVar<T>*VarR, FFVar*pVar1, FFVar*pVar2, FFOp*pOp )
{
  assert( VarR && pVar1 && pVar2 );
  if( pVar1->cst() && pVar2->cst() )
    _add_cut( pOp, PolCut<T>::EQ, pVar1->num().val() * pVar2->num().val(), *VarR, 1. );

  else if( pVar2->cst() ){
    auto itVar1 = _Vars.find( pVar1 );
    assert( itVar1 != _Vars.end() );
    _add_cut( pOp, PolCut<T>::EQ, 0., *VarR, 1., *itVar1->second, -pVar2->num().val() );
  }

  else if( pVar1->cst() ){
    auto itVar2 = _Vars.find( pVar2 );
    assert( itVar2 != _Vars.end() );
    _add_cut( pOp, PolCut<T>::EQ, 0., *VarR, 1., *itVar2->second, -pVar1->num().val() );
  }

  else if( !options.RELAX_QUAD ){
    auto itVar1 = _Vars.find( pVar1 );
    auto itVar2 = _Vars.find( pVar2 );
    assert( itVar1 != _Vars.end() && itVar2 != _Vars.end() );
    auto itCut = _add_cut( pOp, PolCut<T>::EQ, 0., *VarR, -1. );
    (*itCut)->append( *itVar1->second, *itVar2->second, 1. );
  }
  
  else{
    auto itVar1 = _Vars.find( pVar1 );
    auto itVar2 = _Vars.find( pVar2 );
    assert( itVar1 != _Vars.end() && itVar2 != _Vars.end() );
#ifndef MC__POLIMG_PWMCCORMICK_1D
    if( options.BREAKPOINT_TYPE == Options::NONE 
     || !_pwmccormick_cuts( pOp, *itVar1->second, Op<T>::l(itVar1->second->_range),
                            Op<T>::u(itVar1->second->_range), *itVar2->second, Op<T>::l(itVar2->second->_range),
                            Op<T>::u(itVar2->second->_range), *VarR ) ){
      _add_cut( pOp, PolCut<T>::GE, -Op<T>::u(itVar1->second->_range)*Op<T>::u(itVar2->second->_range),
        *VarR, 1., *itVar1->second, -Op<T>::u(itVar2->second->_range), *itVar2->second, -Op<T>::u(itVar1->second->_range) );
      _add_cut( pOp, PolCut<T>::GE, -Op<T>::l(itVar1->second->_range)*Op<T>::l(itVar2->second->_range),
        *VarR, 1., *itVar1->second, -Op<T>::l(itVar2->second->_range), *itVar2->second, -Op<T>::l(itVar1->second->_range) );
      _add_cut( pOp, PolCut<T>::LE, -Op<T>::u(itVar1->second->_range)*Op<T>::l(itVar2->second->_range),
        *VarR, 1., *itVar1->second, -Op<T>::l(itVar2->second->_range), *itVar2->second, -Op<T>::u(itVar1->second->_range) );
      _add_cut( pOp, PolCut<T>::LE, -Op<T>::l(itVar1->second->_range)*Op<T>::u(itVar2->second->_range),
        *VarR, 1., *itVar1->second, -Op<T>::u(itVar2->second->_range), *itVar2->second, -Op<T>::l(itVar1->second->_range) );
    }
#else
    switch( options.BREAKPOINT_TYPE ){
      case PolImg<T>::Options::BIN:
      case PolImg<T>::Options::SOS2:{
        const unsigned NKNOTS1 = itVar1->second->create_subdiv( Op<T>::l(itVar1->second->_range), Op<T>::u(itVar1->second->_range) ).size();
        if( NKNOTS1 > 2 )
          _pwmccormick_cuts( pOp, *itVar1->second, Op<T>::l(itVar1->second->_range),
            Op<T>::u(itVar1->second->_range), *itVar2->second, Op<T>::l(itVar2->second->_range),
            Op<T>::u(itVar2->second->_range), *VarR );
        const unsigned NKNOTS2 = itVar2->second->create_subdiv( Op<T>::l(itVar2->second->_range), Op<T>::u(itVar2->second->_range) ).size();
        if( NKNOTS2 > 2 )
          _pwmccormick_cuts( pOp, *itVar2->second, Op<T>::l(itVar2->second->_range),
            Op<T>::u(itVar2->second->_range), *itVar1->second, Op<T>::l(itVar1->second->_range),
            Op<T>::u(itVar1->second->_range), *VarR );
        if( NKNOTS1 > 2 || NKNOTS2 > 2 ) break; // The standard McCormick cuts are implied
      }
      case PolImg<T>::Options::NONE: default:
        _add_cut( pOp, PolCut<T>::GE, -Op<T>::u(itVar1->second->_range)*Op<T>::u(itVar2->second->_range),
          *VarR, 1., *itVar1->second, -Op<T>::u(itVar2->second->_range), *itVar2->second, -Op<T>::u(itVar1->second->_range) );
        _add_cut( pOp, PolCut<T>::GE, -Op<T>::l(itVar1->second->_range)*Op<T>::l(itVar2->second->_range),
          *VarR, 1., *itVar1->second, -Op<T>::l(itVar2->second->_range), *itVar2->second, -Op<T>::l(itVar1->second->_range) );
        _add_cut( pOp, PolCut<T>::LE, -Op<T>::u(itVar1->second->_range)*Op<T>::l(itVar2->second->_range),
          *VarR, 1., *itVar1->second, -Op<T>::l(itVar2->second->_range), *itVar2->second, -Op<T>::u(itVar1->second->_range) );
        _add_cut( pOp, PolCut<T>::LE, -Op<T>::l(itVar1->second->_range)*Op<T>::u(itVar2->second->_range),
          *VarR, 1., *itVar1->second, -Op<T>::u(itVar2->second->_range), *itVar2->second, -Op<T>::l(itVar1->second->_range) );
    }
#endif
  }
}

template <typename T> inline void
PolImg<T>::_add_cuts_TIMES
( const PolVar<T>*VarR, FFVar*pVar1, FFVar*pVar2 )
{
  return _add_cuts_TIMES( VarR, pVar1, pVar2, VarR->_var.ops().first );
}

template <typename T> inline void
PolImg<T>::append_cuts_TIMES
( PolVar<T> const& VarR, PolVar<T> const& Var1, PolVar<T> const& Var2, FFOp* pOp )
{
  assert( &Var1._var && &Var2._var );
  return _add_cuts_TIMES( &VarR, const_cast<FFVar*>(&Var1._var), const_cast<FFVar*>(&Var2._var), pOp );
}

template <typename T> inline bool
PolImg<T>::_add_LQ_TIMES
( PolLQExpr<T>*&pLQ, const PolVar<T>*VarR, FFVar*pVar1, FFVar*pVar2 )
{
  if( options.RELAX_QUAD && !pVar1->cst() && !pVar2->cst() ) return false;
  if( !pLQ ) pLQ = _append_LQ( VarR );
  if( pVar1->cst() && pVar2->cst() )
    pLQ->substitute( VarR, pVar1->num().val()*pVar2->num().val() );
  else if( pVar2->cst() ){
    auto itVar1 = _Vars.find( pVar1 );
    pLQ->substitute( VarR, pVar2->num().val(), itVar1->second );
  }
  else if( pVar1->cst() ){
    auto itVar2 = _Vars.find( pVar2 );
    pLQ->substitute( VarR, pVar1->num().val(), itVar2->second );
  }
  else{
    auto itVar1 = _Vars.find( pVar1 );
    auto itVar2 = _Vars.find( pVar2 );
    pLQ->substitute( VarR, 1., itVar1->second, itVar2->second );
  }
  return true;
}

template <typename T>
inline PolVar<T>
operator/
( const double Cst1, const PolVar<T>&Var2 )
{
  PolImg<T>* img = Var2._img;
  FFGraph* dag = Var2._var.dag();
  if( !dag || !dag->curOp() )
    throw typename PolImg<T>::Exceptions( PolImg<T>::Exceptions::NOTALLOWED );
  FFVar* pFFVarR = dag->curOp()->pres;
  PolVar<T>* pVarR = img->_append_var( pFFVarR, Cst1 / Var2.range(), true );
  return *pVarR;
}

template <typename T>
inline PolVar<T>
operator/
( const PolVar<T>&Var1, const PolVar<T>&Var2 )
{
  if( Var1._img && Var2._img && Var1._img != Var2._img )
    throw typename PolImg<T>::Exceptions( PolImg<T>::Exceptions::ENVMIS );
  PolImg<T>* img = Var1._img? Var1._img: Var2._img;
  FFGraph* dag = Var1._var.cst()? Var2._var.dag(): Var1._var.dag();
  if( !dag || !dag->curOp() )
    throw typename PolImg<T>::Exceptions( PolImg<T>::Exceptions::NOTALLOWED );
  FFVar* pFFVarR = dag->curOp()->pres;
  PolVar<T>* pVarR = img->_append_var( pFFVarR, Var1.range() / Var2.range(), true );
  return *pVarR;
}

template <typename T> inline void
PolImg<T>::_add_cuts_DIV
( const PolVar<T>*VarR, FFVar*pVar1, FFVar*pVar2 )
{
  if( pVar1->cst() && pVar2->cst() )
    _add_cut( VarR->_var.ops().first, PolCut<T>::EQ, pVar1->num().val(), *VarR, pVar2->num().val() );

  else if( pVar2->cst() ){
    auto itVar1 = _Vars.find( pVar1 );
    _add_cut( VarR->_var.ops().first, PolCut<T>::EQ, 0., *VarR, pVar2->num().val(), *itVar1->second, -1. );
  }

  else if( pVar1->cst() ){
    auto itVar2 = _Vars.find( pVar2 );
    double Cst1 = pVar1->num().val();
    struct loc{
      static std::pair<double,double> scalinv
        ( const double x, const double*rusr, const int*iusr )
        { return std::make_pair( *rusr/x, -*rusr/(x*x) ); }
    };
    // -- No relax Case
    if( !options.RELAX_QUAD ){
      assert( itVar2 != _Vars.end() );
      auto itCut = _add_cut( VarR->_var.ops().first, PolCut<T>::EQ, Cst1 );
      (*itCut)->append( *VarR, *itVar2->second, 1. );
    }
    // -- Convex Case
    else if( (pVar1->num().val() >= 0. && Op<T>::l(itVar2->second->_range) > 0.)
     || (pVar1->num().val() <= 0. && Op<T>::u(itVar2->second->_range) < 0.) ){
      _semilinear_cuts( VarR->_var.ops().first, *itVar2->second, Op<T>::l(itVar2->second->_range),
        Op<T>::u(itVar2->second->_range), *VarR, PolCut<T>::LE, loc::scalinv, &Cst1, 0 );
      _sandwich_cuts( VarR->_var.ops().first, *itVar2->second, Op<T>::l(itVar2->second->_range),
        Op<T>::u(itVar2->second->_range), *VarR, Op<T>::l(VarR->_range), Op<T>::u(VarR->_range),
        PolCut<T>::GE, loc::scalinv, &Cst1, 0 );
    }
    // -- Concave Case
    else{
      _semilinear_cuts( VarR->_var.ops().first, *itVar2->second, Op<T>::l(itVar2->second->_range),
        Op<T>::u(itVar2->second->_range), *VarR, PolCut<T>::GE, loc::scalinv, &Cst1, 0 );
      _sandwich_cuts( VarR->_var.ops().first, *itVar2->second, Op<T>::l(itVar2->second->_range),
        Op<T>::u(itVar2->second->_range), *VarR, Op<T>::l(VarR->_range), Op<T>::u(VarR->_range),
        PolCut<T>::LE, loc::scalinv, &Cst1, 0 );
    }
  }

  else if( !options.RELAX_QUAD ){
    auto itVar1 = _Vars.find( pVar1 );
    auto itVar2 = _Vars.find( pVar2 );
    assert( itVar1 != _Vars.end() && itVar2 != _Vars.end() );
    auto itCut = _add_cut( VarR->_var.ops().first, PolCut<T>::EQ, 0., *itVar1->second, -1. );
    (*itCut)->append( *VarR, *itVar2->second, 1. );
  }

  else{
    auto itVar1 = _Vars.find( pVar1 );
    auto itVar2 = _Vars.find( pVar2 );
#ifndef MC__POLIMG_PWMCCORMICK_1D
    if( options.BREAKPOINT_TYPE == Options::NONE 
     || !_pwmccormick_cuts( VarR->_var.ops().first, *VarR, Op<T>::l(VarR->_range), Op<T>::u(VarR->_range),
                            *itVar2->second, Op<T>::l(itVar2->second->_range), Op<T>::u(itVar2->second->_range),
			    *itVar1->second ) ){
      _add_cut( VarR->_var.ops().first, PolCut<T>::GE, -Op<T>::u(VarR->_range)*Op<T>::u(itVar2->second->_range),
        *itVar1->second, 1., *VarR, -Op<T>::u(itVar2->second->_range), *itVar2->second, -Op<T>::u(VarR->_range) );
      _add_cut( VarR->_var.ops().first, PolCut<T>::GE, -Op<T>::l(VarR->_range)*Op<T>::l(itVar2->second->_range),
        *itVar1->second, 1., *VarR, -Op<T>::l(itVar2->second->_range), *itVar2->second, -Op<T>::l(VarR->_range) );
      _add_cut( VarR->_var.ops().first, PolCut<T>::LE, -Op<T>::u(VarR->_range)*Op<T>::l(itVar2->second->_range),
        *itVar1->second, 1., *VarR, -Op<T>::l(itVar2->second->_range), *itVar2->second, -Op<T>::u(VarR->_range) );
      _add_cut( VarR->_var.ops().first, PolCut<T>::LE, -Op<T>::l(VarR->_range)*Op<T>::u(itVar2->second->_range),
        *itVar1->second, 1., *VarR, -Op<T>::u(itVar2->second->_range), *itVar2->second, -Op<T>::l(VarR->_range) );
    }
#else
    switch( options.BREAKPOINT_TYPE ){
      case PolImg<T>::Options::BIN:
      case PolImg<T>::Options::SOS2:{
        const unsigned NKNOTSR = VarR->create_subdiv( Op<T>::l(VarR->_range), Op<T>::u(VarR->_range) ).size();
        if( NKNOTSR > 2 )
          _pwmccormick_cuts( VarR->_var.ops().first, *VarR, Op<T>::l(VarR->_range), Op<T>::u(VarR->_range),
            *itVar2->second, Op<T>::l(itVar2->second->_range), Op<T>::u(itVar2->second->_range), *itVar1->second );
        const unsigned NKNOTS2 = itVar2->second->create_subdiv( Op<T>::l(itVar2->second->_range), Op<T>::u(itVar2->second->_range) ).size();
        if( NKNOTS2 > 2 )
          _pwmccormick_cuts( VarR->_var.ops().first, *itVar2->second, Op<T>::l(itVar2->second->_range),
            Op<T>::u(itVar2->second->_range), *VarR, Op<T>::l(VarR->_range), Op<T>::u(VarR->_range), *itVar1->second );
        if( NKNOTSR > 2 || NKNOTS2 > 2 ) break; // The standard McCormick cuts are implied
      }
      case PolImg<T>::Options::NONE: default:
        _add_cut( VarR->_var.ops().first, PolCut<T>::GE, -Op<T>::u(VarR->_range)*Op<T>::u(itVar2->second->_range),
          *itVar1->second, 1., *VarR, -Op<T>::u(itVar2->second->_range), *itVar2->second, -Op<T>::u(VarR->_range) );
        _add_cut( VarR->_var.ops().first, PolCut<T>::GE, -Op<T>::l(VarR->_range)*Op<T>::l(itVar2->second->_range),
          *itVar1->second, 1., *VarR, -Op<T>::l(itVar2->second->_range), *itVar2->second, -Op<T>::l(VarR->_range) );
        _add_cut( VarR->_var.ops().first, PolCut<T>::LE, -Op<T>::u(VarR->_range)*Op<T>::l(itVar2->second->_range),
          *itVar1->second, 1., *VarR, -Op<T>::l(itVar2->second->_range), *itVar2->second, -Op<T>::u(VarR->_range) );
        _add_cut( VarR->_var.ops().first, PolCut<T>::LE, -Op<T>::l(VarR->_range)*Op<T>::u(itVar2->second->_range),
          *itVar1->second, 1., *VarR, -Op<T>::u(itVar2->second->_range), *itVar2->second, -Op<T>::l(VarR->_range) );
    }
#endif
  }
}

template <typename T> inline bool
PolImg<T>::_add_LQ_DIV
( PolLQExpr<T>*&pLQ, const PolVar<T>*VarR, FFVar*pVar1, FFVar*pVar2 )
{
  if( options.RELAX_QUAD && !pVar2->cst() ) return false;
  if( !pVar2->cst() ) return false;
  if( pVar1->cst() )
    pLQ->substitute( VarR, pVar1->num().val()/pVar2->num().val() );
  else{
    auto itVar1 = _Vars.find( pVar1 );
    pLQ->substitute( VarR, 1./pVar2->num().val(), itVar1->second );
  }
  return true;
}

template <typename T> inline std::pair< double, double >
PolImg<T>::_distmax
( p_dUniv f, const double xL, const double xU, const double*rpar,
  const int*ipar ) const
{
  std::pair<double,double> fL = f(xL,rpar,ipar), fU = f(xU,rpar,ipar);
  double Ddf = fU.second-fL.second,
         Adf = std::max(std::fabs(fL.second),std::fabs(fU.second));

  double xmid = 0.5 * ( xL + xU );
  double xmax = ( std::fabs(Ddf) - Adf*options.FRACTIONAL_RTOL > options.FRACTIONAL_ATOL?
    ( fU.second * xU - fL.second * xL - fU.first + fL.first ) / Ddf: xmid );
  std::pair<double,double> fmax = f(xmax,rpar,ipar);
  double dmax = std::fabs( fmax.first - fL.second * ( xmax - xL ) - fL.first );

  switch( options.SANDWICH_RULE ){
  case Options::BISECT:
    return std::make_pair( xmid, dmax );
  case Options::MAXERR: default:
    return std::make_pair( xmax, dmax );
  }
}

template <typename T>
inline void
PolImg<T>::_sandwich_cuts
( FFOp*pOp, const PolVar<T>&X, const double XL, const double XU, const PolVar<T>&Y,
  const double YL, const double YU, const typename PolCut<T>::TYPE sense, p_dUniv f,
  const double*rpar, const int*ipar )
{
  t_OA OA;
  unsigned NBCUTS = 0;

  switch( options.BREAKPOINT_TYPE ){
    // OA cuts @xL,xU + @breakpoints
    case Options::BIN:
    case Options::SOS2:{
      const std::vector<double>& XKNOT = X.create_subdiv( XL, XU );
      const unsigned NKNOTS = XKNOT.size();
      if( NKNOTS > 2 ){
        for( ; NBCUTS<NKNOTS; NBCUTS++ ){
          _linearization_cut( pOp, XKNOT[NBCUTS], X, XL, XU, Y, YL, YU, sense, f, rpar, ipar );
          if( !NBCUTS ) continue;
          std::pair<double,double> worst = _distmax( f, XKNOT[NBCUTS-1], XKNOT[NBCUTS], rpar, ipar );
          OA.push( OAsub( XKNOT[NBCUTS-1], XKNOT[NBCUTS], worst.first, worst.second ) );
#ifdef MC__POLIMG_DEBUG_SANDWICH
          std::cerr << OA.top() << std::endl;
#endif
        }
        break;
      }
    }

    // OA cuts @xL,xU only
    case Options::NONE: default:{
      _linearization_cut( pOp, XL, X, XL, XU, Y, YL, YU, sense, f, rpar, ipar );
      if( mc::isequal( XL, XU ) ) return;
      _linearization_cut( pOp, XU, X, XL, XU, Y, YL, YU, sense, f, rpar, ipar );
      NBCUTS += 2;
      std::pair<double,double> worst = _distmax( f, XL, XU, rpar, ipar );
      OA.push( OAsub( XL, XU, worst.first, worst.second ) );
#ifdef MC__POLIMG_DEBUG_SANDWICH
      std::cerr << OA.top() << std::endl;
#endif
      break;
    }
  }

  const double dtol = options.SANDWICH_ATOL
    + options.SANDWICH_RTOL*std::max(std::fabs(YL),std::fabs(YU));
#ifdef MC__POLIMG_DEBUG_SANDWICH
  std::cerr << "DTOL: " << dtol << std::endl;
  std::cerr << OA.top() << std::endl;
#endif

  // OA cut @xM
  while( OA.top().gap() > dtol &&
         ( !options.SANDWICH_MAXCUT || NBCUTS < options.SANDWICH_MAXCUT ) ){
    // x - y/exp(xref) <= xref - 1, @xref=xmax
    _linearization_cut( pOp, OA.top().xM(), X, OA.top().xL(), OA.top().xU(),
      Y, YL, YU, sense, f, rpar, ipar );
    NBCUTS++;
    std::pair<double,double> worst = _distmax( f, OA.top().xL(), OA.top().xM(), rpar, ipar );
    OA.push( OAsub( OA.top().xL(), OA.top().xM(), worst.first, worst.second ) );
#ifdef MC__POLIMG_DEBUG_SANDWICH
    std::cerr << "  Pushed: "  << FPOuter( OA.top().xL(), OA.top().xM(),
      worst.first, worst.second ) << std::endl;
#endif
    worst = _distmax( f, OA.top().xM(), OA.top().xU(), rpar, ipar );
    OA.push( OAsub( OA.top().xM(), OA.top().xU(), worst.first, worst.second ) );
#ifdef MC__POLIMG_DEBUG_SANDWICH
    std::cerr << "  Pushed: " << FPOuter( OA.top().xM(), OA.top().xU(),
      worst.first, worst.second ) << std::endl;
#endif
    OA.pop();
#ifdef MC__POLIMG_DEBUG_SANDWICH
    std::cerr << OA.top() << std::endl;
#endif
  }
#ifdef MC__POLIMG_DEBUG_SANDWICH
  std::cerr << "NBCUTS: " << NBCUTS << std::endl;
#endif
}

template <typename T>
inline void
PolImg<T>::_linearization_cut
( FFOp*pOp, const double Xref, const PolVar<T>&X, const double XL, const double XU,
  const PolVar<T>&Y, const double YL, const double YU, const typename PolCut<T>::TYPE sense,
  p_dUniv f, const double*rpar, const int*ipar )
{
  // sense: f convex -> PolCut<T>::GE - f concave -> PolCut<T>::LE
  // Y - f'(Xref)·X >= f(Xref) - f'(Xref)·Xref
  const std::pair<double,double> Fref = f(Xref,rpar,ipar);
  _add_cut( pOp, sense, Fref.first-Xref*Fref.second, Y, 1., X, -Fref.second );
}

template <typename T> inline double
PolImg<T>::_newton
( const double x0, const double xL, const double xU, p_dUniv f,
  const double TOL, const unsigned MAXIT, const double*rusr, const int*iusr ) const
{
  double xk = std::max(xL,std::min(xU,x0)), dk;
  std::pair<double,double> fk = f(xk,rusr,iusr);
  
  for( unsigned int it=0; it<MAXIT; it++ ){
    if( std::fabs(fk.first) < TOL ) return xk;
    if( fk.second == 0 ) throw Exceptions( Exceptions::ROOT );
    dk = fk.first/fk.second;
    if( mc::isequal(xk,xL) && dk>0 ) return xk;
    if( mc::isequal(xk,xU) && dk<0 ) return xk;
    xk = std::max(xL,std::min(xU,xk-dk));
    fk = f(xk,rusr,iusr);
  }

  throw Exceptions( Exceptions::ROOT );
}

template <typename T> inline double
PolImg<T>::_secant
( const double x0, const double x1, const double xL, const double xU, p_Univ f,
  const double TOL, const unsigned MAXIT, const double*rusr, const int*iusr ) const
{
  double xkm = std::max(xL,std::min(xU,x0));
  double fkm = f(xkm,rusr,iusr);
  double xk = std::max(xL,std::min(xU,x1));
  
  for( unsigned int it=0; it<MAXIT; it++ ){
    double fk = f(xk,rusr,iusr);
    if( std::fabs(fk) < TOL ) return xk;
    double Bk = (fk-fkm)/(xk-xkm);
    if( Bk == 0 ) throw Exceptions( Exceptions::ROOT );
    if( isequal(xk,xL) && fk/Bk>0 ) return xk;
    if( isequal(xk,xU) && fk/Bk<0 ) return xk;
    xkm = xk;
    fkm = fk;
    xk = std::max(xL,std::min(xU,xk-fk/Bk));
  }

  throw Exceptions( Exceptions::ROOT );
}

template <typename T> inline double
PolImg<T>::_goldsect
( const double xL, const double xU, p_Univ f, const double TOL, const unsigned MAXIT,
  const double*rusr, const int*iusr ) const
{
  const double phi = 2.-(1.+std::sqrt(5.))/2.;
  const double fL = f(xL,rusr,iusr), fU = f(xU,rusr,iusr);
  if( fL*fU > 0 ) throw Exceptions( Exceptions::ROOT );
  const double xm = xU-phi*(xU-xL), fm = f(xm,rusr,iusr);
  return _goldsect_iter( true, xL, fL, xm, fm, xU, fU, f, TOL, MAXIT, rusr, iusr );
}

template <typename T> inline double
PolImg<T>::_goldsect_iter
( const bool init, const double a, const double fa, const double b,
  const double fb, const double c, const double fc, p_Univ f,
  const double TOL, const unsigned MAXIT, const double*rusr, const int*iusr ) const
// a and c are the current bounds; the minimum is between them.
// b is a center point
{
  static unsigned int iter;
  iter = ( init? 1: iter+1 );
  const double phi = 2.-(1.+std::sqrt(5.))/2.;
  bool b_then_x = ( c-b > b-a );
  double x = ( b_then_x? b+phi*(c-b): b-phi*(b-a) );
  if( std::fabs(c-a) < TOL*(std::fabs(b)+std::fabs(x)) 
   || iter > MAXIT ) return (c+a)/2.;
  double fx = f(x,rusr,iusr);
  if( b_then_x )
    return( fa*fx<0? _goldsect_iter( false, a, fa, b, fb, x, fx, f, TOL, MAXIT, rusr, iusr ):
                     _goldsect_iter( false, b, fb, x, fx, c, fc, f, TOL, MAXIT, rusr, iusr ) );
  return( fa*fb<0? _goldsect_iter( false, a, fa, x, fx, b, fb, f, TOL, MAXIT, rusr, iusr ):
                   _goldsect_iter( false, x, fx, b, fb, c, fc, f, TOL, MAXIT, rusr, iusr ) );
}

template <typename T>
inline void
PolImg<T>::_semilinear_cuts
( FFOp*pOp, const PolVar<T>&X, const double XL, const double XU, const PolVar<T>&Y,
  const typename PolCut<T>::TYPE sense, p_dUniv f, const double*rpar, const int*ipar )
{
  switch( options.BREAKPOINT_TYPE ){
   case Options::BIN:{
    const std::vector<double>& XKNOT = X.create_subdiv( XL, XU );
    const unsigned NKNOTS = XKNOT.size()-1;
    if( NKNOTS > 1 ){
      // Represent variable range using linear binary transformation
      const std::vector< PolVar<T> >& subvar = X.BIN_subdiv( pOp );
      // Append semilinear cuts
      double coef[NKNOTS];
      double rhs = f( XKNOT[0], rpar, ipar ).first;
      for( unsigned isub=0; isub<NKNOTS; isub++ )
        coef[isub] = f( XKNOT[isub], rpar, ipar ).first - f( XKNOT[isub+1], rpar, ipar ).first;
      _add_cut( pOp, sense, rhs, NKNOTS, subvar.data(), coef, Y, 1. );
    }
    break;
   }
   case Options::SOS2:{
    const std::vector<double>& XKNOT = X.create_subdiv( XL, XU );
    const unsigned NKNOTS = XKNOT.size();
    if( NKNOTS > 2 ){
      // Represent variable range using SOS2 transformation
      const std::vector< PolVar<T> >& subvar = X.SOS2_subdiv( pOp );
      // Append semilinear cuts
      double coef[NKNOTS];
      for( unsigned isub=0; isub<NKNOTS; isub++ )
        coef[isub] = -f( XKNOT[isub], rpar, ipar ).first;
      _add_cut( pOp, sense, 0., NKNOTS, subvar.data(), coef, Y, 1. );
    }
    break;
   }
   default:
    break;
  }
  double dX = XU-XL, YL = f(XL,rpar,ipar).first, dY = f(XU,rpar,ipar).first-YL;
  _add_cut( pOp, sense, dX*YL-dY*XL, Y, dX, X, -dY );
}

#ifdef MC__POLIMG_PWMCCORMICK_1D
template <typename T>
inline bool
PolImg<T>::_pwmccormick_cuts
( FFOp*pOp, const PolVar<T>&X1, const double X1L, const double X1U,
  const PolVar<T>&X2, const double X2L, const double X2U, const PolVar<T>&Y )
{
  switch( options.BREAKPOINT_TYPE ){
   case Options::BIN:{
    const std::vector<double>& XKNOT = X1.create_subdiv( X1L, X1U );
    const unsigned NINTS = XKNOT.size()-1;
    if( NINTS > 1 ){
      double coef[NINTS];
      PolVar<T> auxr[NINTS];
      for( unsigned k=0; k<NINTS; k++ ){
        coef[k] = XKNOT[k+1] - XKNOT[k];
	auxr[k]  = *_append_aux( Op<T>::zeroone()*(X2U-X2L), true );
      }
      // Represent variable subdivision using linear binary transformation
      const std::vector< PolVar<T> >& aux1 = X1.BIN_subdiv( pOp );
      // Cut (46) in Gounaris et al. (2009), DOI: 10.1021/ie8016048
      _add_cut( pOp, PolCut<T>::EQ, X1L*X2L, NINTS, auxr, coef, X1, X2L, X2, X1L, Y, -1. );
      // Cuts (50) in Gounaris et al. (2009), DOI: 10.1021/ie8016048     
      for( unsigned k=0; k<NINTS; k++ ){
        _add_cut( pOp, PolCut<T>::GE, 0.,  aux1[k], X2U-X2L, auxr[k], -1. );
        _add_cut( pOp, PolCut<T>::LE, X2U, aux1[k], X2U-X2L, auxr[k], -1., X2, 1. );
        if( k ) _add_cut( pOp, PolCut<T>::LE, 0., auxr[k], 1., auxr[k-1], -1. );
	else    _add_cut( pOp, PolCut<T>::GE, X2L, X2, 1., auxr[0], -1. );
      }
    }
    break;
   }
   case Options::SOS2:
   default:
    break;
  }
  return true;
}
#else
template <typename T>
inline bool
PolImg<T>::_pwmccormick_cuts
( FFOp*pOp, const PolVar<T>&X1, const double X1L, const double X1U,
  const PolVar<T>&X2, const double X2L, const double X2U, const PolVar<T>&Y )
{
  switch( options.BREAKPOINT_TYPE ){
   case Options::BIN:{
    const std::vector<double>& X1KNOT = X1.create_subdiv( X1L, X1U );
    const unsigned NX1INTS = X1KNOT.size()-1;
    const std::vector<double>& X2KNOT = X2.create_subdiv( X2L, X2U );
    const unsigned NX2INTS = X2KNOT.size()-1;

    if( NX1INTS > 1 && NX2INTS == 1 ){
      double coef[NX1INTS];
      PolVar<T> auxr[NX1INTS];
      for( unsigned k=0; k<NX1INTS; k++ ){
        coef[k] = X1KNOT[k+1] - X1KNOT[k];
	auxr[k]  = *_append_aux( Op<T>::zeroone()*(X2U-X2L), true );
      }
      // Represent variable subdivision using linear binary transformation
      const std::vector< PolVar<T> >& aux1 = X1.BIN_subdiv( pOp );
      // Cut (46) in Gounaris et al. (2009), DOI: 10.1021/ie8016048
      _add_cut( pOp, PolCut<T>::EQ, X1L*X2L, NX1INTS, auxr, coef, X1, X2L, X2, X1L, Y, -1. );
      // Cuts (50) in Gounaris et al. (2009), DOI: 10.1021/ie8016048     
      for( unsigned k=0; k<NX1INTS; k++ ){
        _add_cut( pOp, PolCut<T>::GE, 0.,  aux1[k], X2U-X2L, auxr[k], -1. );
        _add_cut( pOp, PolCut<T>::LE, X2U, aux1[k], X2U-X2L, auxr[k], -1., X2, 1. );
        if( k ) _add_cut( pOp, PolCut<T>::LE, 0., auxr[k], 1., auxr[k-1], -1. );
	else    _add_cut( pOp, PolCut<T>::GE, X2L, X2, 1., auxr[0], -1. );
      }
      break;
    }

    else if( NX1INTS == 1 && NX2INTS > 1 ){
      double coef[NX2INTS];
      PolVar<T> auxr[NX2INTS];
      for( unsigned k=0; k<NX2INTS; k++ ){
        coef[k] = X2KNOT[k+1] - X2KNOT[k];
	auxr[k]  = *_append_aux( Op<T>::zeroone()*(X1U-X1L), true );
      }
      // Represent variable subdivision using linear binary transformation
      const std::vector< PolVar<T> >& aux2 = X2.BIN_subdiv( pOp );
      // Cut (46) in Gounaris et al. (2009), DOI: 10.1021/ie8016048
      _add_cut( pOp, PolCut<T>::EQ, X1L*X2L, NX2INTS, auxr, coef, X1, X2L, X2, X1L, Y, -1. );
      // Cuts (50) in Gounaris et al. (2009), DOI: 10.1021/ie8016048     
      for( unsigned k=0; k<NX2INTS; k++ ){
        _add_cut( pOp, PolCut<T>::GE, 0.,  aux2[k], X1U-X1L, auxr[k], -1. );
        _add_cut( pOp, PolCut<T>::LE, X1U, aux2[k], X1U-X1L, auxr[k], -1., X1, 1. );
        if( k ) _add_cut( pOp, PolCut<T>::LE, 0., auxr[k], 1., auxr[k-1], -1. );
	else    _add_cut( pOp, PolCut<T>::GE, X1L, X1, 1., auxr[0], -1. );
      }
      break;
    }
    
    else if( NX1INTS > 1 && NX2INTS > 1 ){
      double coef[NX1INTS*NX2INTS];
      PolVar<T> auxr[NX1INTS*NX2INTS];
      for( unsigned i=0, k=0; i<NX1INTS; i++ ){
        for( unsigned j=0; j<NX2INTS; j++, k++ ){
          coef[k] = ( X1KNOT[i+1] - X1KNOT[i] ) * ( X2KNOT[j+1] - X2KNOT[j] );
	  auxr[k]  = *_append_aux( Op<T>::zeroone(), true );
	}
      }
      // Represent variable subdivision using linear binary transformation
      const std::vector< PolVar<T> >& aux1 = X1.BIN_subdiv( pOp );
      const std::vector< PolVar<T> >& aux2 = X2.BIN_subdiv( pOp );
      // Cut (46) in Gounaris et al. (2009), DOI: 10.1021/ie8016048
      _add_cut( pOp, PolCut<T>::EQ, X1L*X2L, NX1INTS*NX2INTS, auxr, coef, X1, X2L, X2, X1L, Y, -1. );
      // Cuts (50) in Gounaris et al. (2009), DOI: 10.1021/ie8016048
      for( unsigned i=0, k=0; i<NX1INTS; i++ ){
        for( unsigned j=0; j<NX2INTS; j++, k++ ){
          _add_cut( pOp, PolCut<T>::LE, 1.,  aux1[i], 1., aux2[j], 1., auxr[k], -1. );
          if( j ) _add_cut( pOp, PolCut<T>::LE, 0., auxr[k], 1., auxr[k-1], -1. );
          else    _add_cut( pOp, PolCut<T>::GE, 0., aux1[i], 1., auxr[i*NX2INTS], -1. );
          if( i ) _add_cut( pOp, PolCut<T>::LE, 0., auxr[k], 1., auxr[k-NX2INTS], -1. );
          else    _add_cut( pOp, PolCut<T>::GE, 0., aux2[j], 1., auxr[j],   -1. );
	}
      }
      break;
    }
    
    return false;
   }

   case Options::SOS2:
   default:
    return false;
  }
  
  return true;
}
#endif
template <typename T>
inline PolVar<T>
inv
( const PolVar<T>&Var1 )
{
  return pow( Var1, -1 );
}

template <typename T>
inline PolVar<T>
sqr
( const PolVar<T>&Var1 )
{
  FFGraph* dag = Var1._var.dag();
#ifdef MC__POLIMG_CHECK
  if( !dag || !dag->curOp() )
    throw typename PolImg<T>::Exceptions( PolImg<T>::Exceptions::NOTALLOWED );
#endif

  FFVar* pFFVarR = dag->curOp()->pres;
  PolVar<T>* pVarR = Var1._img->_append_var( pFFVarR, Op<T>::sqr( Var1._range ), true );
  return *pVarR;
}

template <typename T> inline void
PolImg<T>::_add_cuts_SQR
( const PolVar<T>*VarR, FFVar*pVar1, FFOp* pOp )
{
  assert( VarR && pVar1 );
  if( pVar1->cst() )
    _add_cut( pOp, PolCut<T>::EQ, mc::sqr( pVar1->num().val() ), *VarR, 1. );

  else if( pOp && !options.RELAX_MONOM ){
    auto itVar1 = _Vars.find( pVar1 );
    assert( itVar1 != _Vars.end() );
    _add_cut( pOp, *VarR, *itVar1->second );
  }

  else if( !options.RELAX_QUAD ){
    auto itVar1 = _Vars.find( pVar1 );
    assert( itVar1 != _Vars.end() );
    auto itCut = _add_cut( pOp, PolCut<T>::EQ, 0., *VarR, -1. );
    (*itCut)->append( *itVar1->second, *itVar1->second, 1. );
  }

  else{
    auto itVar1 = _Vars.find( pVar1 );
    assert( itVar1 != _Vars.end() );
    struct loc{ static std::pair<double,double> sqr
      ( const double x, const double*rusr, const int*iusr )
      { return std::make_pair( x*x, 2.*x ); }
    };
    _semilinear_cuts( pOp, *itVar1->second, Op<T>::l(itVar1->second->_range),
      Op<T>::u(itVar1->second->_range), *VarR, PolCut<T>::LE, loc::sqr );
    _sandwich_cuts( pOp, *itVar1->second, Op<T>::l(itVar1->second->_range),
      Op<T>::u(itVar1->second->_range), *VarR, Op<T>::l(VarR->_range), Op<T>::u(VarR->_range),
      PolCut<T>::GE, loc::sqr );
  }
}

template <typename T> inline void
PolImg<T>::_add_cuts_SQR
( const PolVar<T>*VarR, FFVar*pVar1 )
{
  return _add_cuts_SQR( VarR, pVar1, VarR->_var.ops().first );
}

template <typename T> inline void
PolImg<T>::append_cuts_SQR
( PolVar<T> const& VarR, PolVar<T> const& Var1, FFOp* pOp )
{
  assert( &Var1._var );
  return _add_cuts_SQR( &VarR, const_cast<FFVar*>(&Var1._var), pOp );

//  if( !options.RELAX_QUAD ){
//    auto itCut = _add_cut( pOp, PolCut<T>::EQ, 0., VarR, -1. );
//    (*itCut)->append( Var1, Var1, 1. );
//  }

//  else{
//    struct loc{ static std::pair<double,double> sqr
//      ( const double x, const double*rusr, const int*iusr )
//      { return std::make_pair( x*x, 2.*x ); }
//    };
//    _semilinear_cuts( pOp, Var1, Op<T>::l(Var1._range), Op<T>::u(Var1._range), VarR,
//      PolCut<T>::LE, loc::sqr );
//    _sandwich_cuts( pOp, Var1, Op<T>::l(Var1._range), Op<T>::u(Var1._range), VarR,
//      Op<T>::l(VarR._range), Op<T>::u(VarR._range), PolCut<T>::GE, loc::sqr );
//  }
}

template <typename T> inline bool
PolImg<T>::_add_LQ_SQR
( PolLQExpr<T>*&pLQ, const PolVar<T>*VarR, FFVar*pVar1 )
{
  if( options.RELAX_MONOM == 2 || options.RELAX_QUAD ) return false;
  if( !pLQ ) pLQ = _append_LQ( VarR );
  if( pVar1->cst() )
    pLQ->substitute( VarR, sqr( pVar1->num().val() ) );
  else{
    auto itVar1 = _Vars.find( pVar1 );
    pLQ->substitute( VarR, 1., itVar1->second, itVar1->second );
  }
  return true;
}

template <typename T>
inline PolVar<T>
sqrt
( const PolVar<T>&Var1 )
{
  FFGraph* dag = Var1._var.dag();
#ifdef MC__POLIMG_CHECK
  if( !dag || !dag->curOp() )
    throw typename PolImg<T>::Exceptions( PolImg<T>::Exceptions::NOTALLOWED );
#endif

  FFVar* pFFVarR = dag->curOp()->pres;
  PolVar<T>* pVarR = Var1._img->_append_var( pFFVarR, Op<T>::sqrt( Var1._range ), true );
  return *pVarR;
}

template <typename T> inline void
PolImg<T>::_add_cuts_SQRT
( const PolVar<T>*VarR, FFVar*pVar1 )
{
  if( pVar1->cst() ){
    _add_cut( VarR->_var.ops().first, PolCut<T>::EQ, std::sqrt( pVar1->num().val() ), *VarR, 1. );
    return;
  }

  else if( !options.RELAX_NLIN ){
    auto itVar1 = _Vars.find( pVar1 );
    _add_cut( VarR->_var.ops().first, *VarR, *itVar1->second );
  }

  else{
    auto itVar1 = _Vars.find( pVar1 );
    struct loc{ 
      static std::pair<double,double> sqr
        ( const double x, const double*rusr, const int*iusr )
        { return std::make_pair( x*x, 2.*x ); }
      static std::pair<double,double> sqrt
        ( const double x, const double*rusr, const int*iusr )
        { return std::make_pair( std::sqrt(x), 1/(2*std::sqrt(x)) ); }
    };
    _semilinear_cuts( VarR->_var.ops().first, *itVar1->second, Op<T>::l(itVar1->second->_range),
      Op<T>::u(itVar1->second->_range), *VarR, PolCut<T>::GE, loc::sqrt );
    _sandwich_cuts( VarR->_var.ops().first, *VarR, Op<T>::l(VarR->_range), Op<T>::u(VarR->_range),
      *itVar1->second, Op<T>::l(itVar1->second->_range), Op<T>::u(itVar1->second->_range), PolCut<T>::GE, loc::sqr );
  }
}

template <typename T>
inline PolVar<T>
pow
( const PolVar<T>&Var1, const double dExp )
{
  FFGraph* dag = Var1._var.dag();
#ifdef MC__POLIMG_CHECK
  if( !dag || !dag->curOp() )
    throw typename PolImg<T>::Exceptions( PolImg<T>::Exceptions::NOTALLOWED );
#endif

  FFVar* pFFVarR = dag->curOp()->pres;
  PolVar<T>* pVarR = Var1._img->_append_var( pFFVarR, Op<T>::pow( Var1._range, dExp ), true );
  return *pVarR;
}

template <typename T> inline void
PolImg<T>::_add_cuts_DPOW
( const PolVar<T>*VarR, FFVar*pVar1, const double dExp )
{
  if( pVar1->cst() ){
    _add_cut( VarR->_var.ops().first, PolCut<T>::EQ, std::pow( pVar1->num().val(), dExp ), *VarR, 1. );
    return;
  }

  if( !options.RELAX_NLIN ){
    auto itVar1 = _Vars.find( pVar1 );
    _add_cut( VarR->_var.ops().first, *VarR, *itVar1->second );
    return;
  }

  struct loc{ static std::pair<double,double> dpow
    ( const double x, const double*rusr, const int*iusr )
    { return std::make_pair( std::pow(x,*rusr), *rusr*std::pow(x,*rusr-1) ); }
  };
  auto itVar1 = _Vars.find( pVar1 );

  // Convex case
  if( dExp >= 1 || dExp <= 0 ){
    _semilinear_cuts( VarR->_var.ops().first, *itVar1->second, Op<T>::l(itVar1->second->_range),
      Op<T>::u(itVar1->second->_range), *VarR, PolCut<T>::LE, loc::dpow, &dExp );
    _sandwich_cuts( VarR->_var.ops().first, *itVar1->second, Op<T>::l(itVar1->second->_range),
      Op<T>::u(itVar1->second->_range), *VarR, Op<T>::l(VarR->_range), Op<T>::u(VarR->_range),
      PolCut<T>::GE, loc::dpow, &dExp );
  }
  
  // Concave case
  else{
    _semilinear_cuts( VarR->_var.ops().first, *itVar1->second, Op<T>::l(itVar1->second->_range),
      Op<T>::u(itVar1->second->_range), *VarR, PolCut<T>::GE, loc::dpow, &dExp );
    _sandwich_cuts( VarR->_var.ops().first, *itVar1->second, Op<T>::l(itVar1->second->_range),
      Op<T>::u(itVar1->second->_range), *VarR, Op<T>::l(VarR->_range), Op<T>::u(VarR->_range),
      PolCut<T>::LE, loc::dpow, &dExp );
  }
}

template <typename T>
inline PolVar<T>
pow
( const PolVar<T>&Var1, const int iExp )
{
#ifdef MC__POLIMG_CHECK
  if( iExp == 0 || iExp == 1 || iExp == 2 )
    throw typename PolImg<T>::Exceptions( PolImg<T>::Exceptions::NOTALLOWED );
#endif
  FFGraph* dag = Var1._var.dag();
#ifdef MC__POLIMG_CHECK
  if( !dag || !dag->curOp() )
    throw typename PolImg<T>::Exceptions( PolImg<T>::Exceptions::NOTALLOWED );
#endif

  FFVar* pFFVarR = dag->curOp()->pres;
  PolVar<T>* pVarR = Var1._img->_append_var( pFFVarR, Op<T>::pow( Var1._range, iExp ), true );
  return *pVarR;
}

template <typename T> inline void
PolImg<T>::_add_cuts_IPOW
( const PolVar<T>*VarR, FFVar*pVar1, const int iExp )
{
  assert( iExp > 2 || iExp < 0 );
  if( pVar1->cst() ){
    _add_cut( VarR->_var.ops().first, PolCut<T>::EQ, std::pow( pVar1->num().val(), iExp ), *VarR, 1. );
    return;
  }
  
  // No linearization
  if( options.RELAX_MONOM == 0 ){ //|| options.RELAX_MONOM == 1 ){
    auto itVar1 = _Vars.find( pVar1 );
    _add_cut( VarR->_var.ops().first, *VarR, *itVar1->second );
    return;
  }

  auto itVar1 = _Vars.find( pVar1 );
  struct loc{
    static std::pair<double,double> pow
      ( const double x, const double*rusr, const int*iusr )
      { return std::make_pair( std::pow(x,*iusr), *iusr*std::pow(x,*iusr-1) ); }
    static std::pair<double,double> powcvu
      ( const double x, const double*rusr, const int*iusr )
      { return std::make_pair( std::pow(x,*iusr), *iusr*std::pow(x,*iusr-1) ); }
  };
  // Positive even exponent term
  if( iExp > 0 && !(iExp%2) ){
    _semilinear_cuts( VarR->_var.ops().first, *itVar1->second, Op<T>::l(itVar1->second->_range),
      Op<T>::u(itVar1->second->_range), *VarR, PolCut<T>::LE, loc::pow, 0, &iExp );
    _sandwich_cuts( VarR->_var.ops().first, *itVar1->second, Op<T>::l(itVar1->second->_range),
      Op<T>::u(itVar1->second->_range), *VarR, Op<T>::l(VarR->_range), Op<T>::u(VarR->_range),
      PolCut<T>::GE, loc::pow, 0, &iExp );
  }

  // Positive odd exponent term
  else if( iExp > 0 && options.ROOT_USE ){
    // -- Convex Portion
    if( Op<T>::l(itVar1->second->_range) >= 0. ){
      _semilinear_cuts( VarR->_var.ops().first, *itVar1->second, Op<T>::l(itVar1->second->_range),
        Op<T>::u(itVar1->second->_range), *VarR, PolCut<T>::LE, loc::pow, 0, &iExp );
      _sandwich_cuts( VarR->_var.ops().first, *itVar1->second, Op<T>::l(itVar1->second->_range),
        Op<T>::u(itVar1->second->_range), *VarR, Op<T>::l(VarR->_range), Op<T>::u(VarR->_range),
        PolCut<T>::GE, loc::pow, 0, &iExp );
    }
    // -- Concave Portion
    else if( Op<T>::u(itVar1->second->_range) <= 0. ){
      _semilinear_cuts( VarR->_var.ops().first, *itVar1->second, Op<T>::l(itVar1->second->_range),
        Op<T>::u(itVar1->second->_range), *VarR, PolCut<T>::GE, loc::pow, 0, &iExp );
      _sandwich_cuts( VarR->_var.ops().first, *itVar1->second, Op<T>::l(itVar1->second->_range),
        Op<T>::u(itVar1->second->_range), *VarR, Op<T>::l(VarR->_range), Op<T>::u(VarR->_range),
        PolCut<T>::LE, loc::pow, 0, &iExp );
    }
    // -- Nonconvex/Nonconcave Portion
    else{
      switch( options.BREAKPOINT_TYPE ){
        case PolImg<T>::Options::BIN:
        case PolImg<T>::Options::SOS2:{
          const unsigned NKNOTS = itVar1->second->create_subdiv( Op<T>::l(itVar1->second->_range),
            Op<T>::u(itVar1->second->_range) ).size();
          if( NKNOTS > 2 ){
            struct dc{
              static std::pair<double,double> pow1
                ( const double x, const double*rusr, const int*iusr )
                { return std::make_pair( x<0?std::pow(x,*iusr):0., x<0?*iusr*std::pow(x,*iusr-1):0. ); }
              static std::pair<double,double> pow2
                ( const double x, const double*rusr, const int*iusr )
                { return std::make_pair( x>0?std::pow(x,*iusr):0., x>0?*iusr*std::pow(x,*iusr-1):0. ); }
            };
            PolVar<T>* Var3 = _append_aux( Op<T>::pow( itVar1->second->_range, iExp ), true );
            PolVar<T>* Var4 = _append_aux( Op<T>::pow( itVar1->second->_range, iExp ), true );
            _semilinear_cuts( VarR->_var.ops().first, *itVar1->second, Op<T>::l(itVar1->second->_range),
              Op<T>::u(itVar1->second->_range), *Var3, PolCut<T>::GE, dc::pow1, 0, &iExp );
            _sandwich_cuts( VarR->_var.ops().first, *itVar1->second, Op<T>::l(itVar1->second->_range),
              Op<T>::u(itVar1->second->_range), *Var3, Op<T>::l(VarR->_range), 0., PolCut<T>::LE, dc::pow1, 0, &iExp );
            _semilinear_cuts( VarR->_var.ops().first, *itVar1->second, Op<T>::l(itVar1->second->_range),
              Op<T>::u(itVar1->second->_range), *Var4, PolCut<T>::LE, dc::pow2, 0, &iExp );
            _sandwich_cuts( VarR->_var.ops().first, *itVar1->second, Op<T>::l(itVar1->second->_range),
              Op<T>::u(itVar1->second->_range), *Var4, 0., Op<T>::u(VarR->_range), PolCut<T>::GE, dc::pow2, 0, &iExp );
            _add_cut( VarR->_var.ops().first, PolCut<T>::EQ, 0., *VarR, 1., *Var3, -1., *Var4, -1. );
            break;
          }
          // No break in order to append other "normal" cuts if no breakpoints
        }
        case PolImg<T>::Options::NONE: default:{
          struct fct{ static std::pair<double,double> powoddfunc
            ( const double x, const double*rusr, const int*iusr )
            { return std::make_pair(
                ((*iusr-1)*x-(*iusr)*(*rusr))*std::pow(x,*iusr-1) + std::pow(*rusr,*iusr),
                (*iusr)*(*iusr-1)*(x-(*rusr))*std::pow(x,*iusr-2) ); }
          };
          double xJcc = Op<T>::u(itVar1->second->_range);
          xJcc = _newton( Op<T>::l(itVar1->second->_range), Op<T>::l(itVar1->second->_range), 0.,
            fct::powoddfunc, options.ROOT_TOL, options.ROOT_MAXIT, &xJcc, &iExp );
          if( mc::isequal( xJcc, Op<T>::l(itVar1->second->_range) ) )
            _semilinear_cuts( VarR->_var.ops().first, *itVar1->second, Op<T>::l(itVar1->second->_range),
              Op<T>::u(itVar1->second->_range), *VarR, PolCut<T>::LE, loc::pow, 0, &iExp );
          else
            _sandwich_cuts( VarR->_var.ops().first, *itVar1->second, Op<T>::l(itVar1->second->_range), xJcc,
              *VarR, Op<T>::l(VarR->_range), Op<T>::u(VarR->_range), PolCut<T>::LE, loc::pow, 0, &iExp );

          double xJcv = Op<T>::l(itVar1->second->_range);
          xJcv = _newton( Op<T>::u(itVar1->second->_range), 0., Op<T>::u(itVar1->second->_range),
            fct::powoddfunc, options.ROOT_TOL, options.ROOT_MAXIT, &xJcv, &iExp );
          if( mc::isequal( xJcv, Op<T>::u(itVar1->second->_range) ) )
            _semilinear_cuts( VarR->_var.ops().first, *itVar1->second, Op<T>::l(itVar1->second->_range),
              Op<T>::u(itVar1->second->_range), *VarR, PolCut<T>::GE, loc::pow, 0, &iExp );
          else
            _sandwich_cuts( VarR->_var.ops().first, *itVar1->second, xJcv, Op<T>::u(itVar1->second->_range),
              *VarR, Op<T>::l(VarR->_range), Op<T>::u(VarR->_range), PolCut<T>::GE, loc::pow, 0, &iExp );
          break;
        }
      }
    }
  }

  // Negative exponent term
  else if( iExp < 0 ){
    // -- Convex Case
    if( !(iExp%2) || Op<T>::l(itVar1->second->_range) > 0. ){
      _semilinear_cuts( VarR->_var.ops().first, *itVar1->second, Op<T>::l(itVar1->second->_range),
        Op<T>::u(itVar1->second->_range), *VarR, PolCut<T>::LE, loc::pow, 0, &iExp );
      _sandwich_cuts( VarR->_var.ops().first, *itVar1->second, Op<T>::l(itVar1->second->_range),
        Op<T>::u(itVar1->second->_range), *VarR, Op<T>::l(VarR->_range), Op<T>::u(VarR->_range),
        PolCut<T>::GE, loc::pow, 0, &iExp );
    }
    // -- Concave Case
    else{
      _semilinear_cuts( VarR->_var.ops().first, *itVar1->second, Op<T>::l(itVar1->second->_range),
        Op<T>::u(itVar1->second->_range), *VarR, PolCut<T>::GE, loc::pow, 0, &iExp );
      _sandwich_cuts( VarR->_var.ops().first, *itVar1->second, Op<T>::l(itVar1->second->_range),
        Op<T>::u(itVar1->second->_range), *VarR, Op<T>::l(VarR->_range), Op<T>::u(VarR->_range),
        PolCut<T>::LE, loc::pow, 0, &iExp );
    }
  }
}

template <typename T>
inline PolVar<T>
cheb
( const PolVar<T>&Var1, const unsigned iOrd )
{
#ifdef MC__POLIMG_CHECK
  if( iOrd <= 2 )
    throw typename PolImg<T>::Exceptions( PolImg<T>::Exceptions::NOTALLOWED );
#endif
  FFGraph* dag = Var1._var.dag();
#ifdef MC__POLIMG_CHECK
  if( !dag || !dag->curOp() )
    throw typename PolImg<T>::Exceptions( PolImg<T>::Exceptions::NOTALLOWED );
#endif

  FFVar* pFFVarR = dag->curOp()->pres;
#ifdef MC__POLIMG_DEBUG_CHEB
  std::cout << "X = " << Var1._range << std::endl;
  std::cout << "Cheb(" << Var1._range << "," << iOrd << ") = " << Op<T>::cheb( Var1._range, iOrd ) << std::endl;
#endif
  PolVar<T>* pVarR = Var1._img->_append_var( pFFVarR, Op<T>::cheb( Var1._range, iOrd ), true );
  return *pVarR;
}

template <typename T> inline void
PolImg<T>::_add_cuts_CHEB
( const PolVar<T>*VarR, FFVar*pVar1, const unsigned iOrd )
{
  if( pVar1->cst() )
    _add_cut( VarR->_var.ops().first, PolCut<T>::EQ, mc::cheb( pVar1->num().val(), iOrd ), *VarR, 1. );
  
  // No linearization
  else if( options.RELAX_MONOM == 0 ){ //|| options.RELAX_MONOM == 1 ){
    auto itVar1 = _Vars.find( pVar1 );
    _add_cut( VarR->_var.ops().first, *VarR, *itVar1->second );
    return;
  }

  auto itVar1 = _Vars.find( pVar1 );
  struct loc{
    static std::pair<double,double> cheb
      ( const double x, const double*rusr, const int*iusr )
      { return std::make_pair( mc::cheb(x,*iusr), *iusr*mc::cheb2(x,*iusr-1) ); }
  };      
  const int iusr = iOrd;

  // Positive even order
  if( iOrd > 0 && !(iOrd%2) ){
    _semilinear_cuts( VarR->_var.ops().first, *itVar1->second, Op<T>::l(itVar1->second->_range),
      Op<T>::u(itVar1->second->_range), *VarR, PolCut<T>::LE, loc::cheb, 0, &iusr );
    double xJL = std::cos(mc::PI*(1.+1./(double)iOrd));
    _sandwich_cuts( VarR->_var.ops().first, *itVar1->second, Op<T>::l(itVar1->second->_range), xJL,
      *VarR, Op<T>::l(VarR->_range), Op<T>::u(VarR->_range), PolCut<T>::GE, loc::cheb, 0, &iusr );
    double xJU = std::cos(mc::PI/(double)iOrd);
    _sandwich_cuts( VarR->_var.ops().first, *itVar1->second, xJU, Op<T>::u(itVar1->second->_range),
      *VarR, Op<T>::l(VarR->_range), Op<T>::u(VarR->_range), PolCut<T>::GE, loc::cheb, 0, &iusr );
  }

  // Positive odd order
  else{
    double xJL = std::cos(mc::PI*(1.+1./(double)iOrd));
    _sandwich_cuts( VarR->_var.ops().first, *itVar1->second, Op<T>::l(itVar1->second->_range), xJL,
      *VarR, Op<T>::l(VarR->_range), Op<T>::u(VarR->_range), PolCut<T>::LE, loc::cheb, 0, &iusr );
    double xJU = std::cos(mc::PI/(double)iOrd);
    _sandwich_cuts( VarR->_var.ops().first, *itVar1->second, xJU, Op<T>::u(itVar1->second->_range),
      *VarR, Op<T>::l(VarR->_range), Op<T>::u(VarR->_range), PolCut<T>::GE, loc::cheb, 0, &iusr );
  }
}

template <typename T>
inline PolVar<T>
prod
( const unsigned nVar, const PolVar<T>*pVar )
{
#ifdef MC__POLIMG_CHECK
  if( nVar <= 2 )
    throw typename PolImg<T>::Exceptions( PolImg<T>::Exceptions::NOTALLOWED );
#endif
  FFGraph* dag = pVar->_var.dag();
#ifdef MC__POLIMG_CHECK
  if( !dag || !dag->curOp() )
    throw typename PolImg<T>::Exceptions( PolImg<T>::Exceptions::NOTALLOWED );
#endif

  FFVar* pFFVarR = dag->curOp()->pres;
  std::vector<T> IVar; IVar.reserve( nVar );
  for( unsigned i=0; i<nVar; i++ ) IVar.push_back( pVar[i]._range );
  PolVar<T>* pVarR = pVar->_img->_append_var( pFFVarR, Op<T>::prod( IVar.size(), IVar.data() ), true );
  return *pVarR;
}

template <typename T> inline bool
PolImg<T>::_subset_incr
( const unsigned ntot, std::vector<unsigned>&ndx )
{
  auto rit=ndx.rbegin();
  for( unsigned i=0; rit!=ndx.rend(); ++rit, i++ )
    if( *rit < ntot-i-1 ){ (*rit)++; return true; }
  if( ntot < ndx.size()+2 ) return false;
  for( unsigned i=0; i<ndx.size(); i++ ) ndx.at(i) = i;
  ndx.push_back( ndx.size() ); ndx.push_back( ndx.size() );
  return true;
}

template <typename T> inline void
PolImg<T>::_add_cuts_PROD
( const PolVar<T>*VarR, std::vector<FFVar*>vVar )
{
  std::vector<PolVar<T>> vPolVar;
  double scalR = 1., radR = 1.;
  double isCen = true;
  auto it=vVar.begin(); 
  for( unsigned i=0; it!=vVar.end(); ++it, i++ ){
    // Detect constant operands
    if( (*it)->cst() ){
      scalR *= (*it)->num().val();
      continue;
    }
    // Look for corresponding variable in polyhedral image
    auto itVar = _Vars.find( *it );
    assert( itVar->first );
    if( isequal( Op<T>::diam(itVar->second->_range), 0. ) ){
      scalR *= Op<T>::mid(itVar->second->_range);
      continue;
    }
    vPolVar.push_back( *(itVar->second) );
    if( !isequal( Op<T>::mid(itVar->second->_range), 0. ) )
      isCen = false;
    radR *= Op<T>::u(itVar->second->_range);
  }
#ifdef MC__POLIMG_DEBUG_PROD
  std::cout << "CENTERED:" << (isCen?"Y":"N") << std::endl;
#endif 
  
  // Case: Zero scaling factor in multilinear term
  if( isequal( scalR, 0. ) ){
    _add_cut( VarR->_var.ops().first, PolCut<T>::EQ, 0., *VarR, 1. );
    return;
  }

  // Case: Non-centered multilinear term
  if( !isCen ){
    throw typename PolImg<T>::Exceptions( PolImg<T>::Exceptions::NOTALLOWED );
//    for( unsigned i=0; i<vPolVar.size(); i++ ){
//    PolVar<T>* auxVar = _append_aux( Op<T>::pow( itVar1->second->_range, iExp ), true );
//    _add_cuts_TIMES( const PolVar<T>*VarR, FFVar*pVar1, FFVar*pVar2 )
  }

  // Case: Centered multilinear term
  std::vector<double> cPolVar( vPolVar.size() );
  for( std::vector<unsigned> ndxCut; ; ){
#ifdef MC__POLIMG_DEBUG_PROD
    std::cout << "{";
    for( auto&& idx : ndxCut ) std::cout << " " << idx;
    std::cout << " }\n";
#endif   
    // Subscase: Odd-sized multilinear term
    if( vPolVar.size()%2 ){
      for( unsigned i=0, k=0; i<vPolVar.size(); i++ ){
        if( ndxCut.size() > k && ndxCut[k] == i ){
          cPolVar[i] = 1. / Op<T>::u( vPolVar[i]._range );
          k++;
        }
        else
          cPolVar[i] = -1. / Op<T>::u( vPolVar[i]._range );
      }
      _add_cut( VarR->_var.ops().first, PolCut<T>::LE, vPolVar.size()-1.,
        vPolVar.size(), vPolVar.data(), cPolVar.data(), *VarR, 1./(scalR*radR) );
      _add_cut( VarR->_var.ops().first, PolCut<T>::GE, 1.-vPolVar.size(),
        vPolVar.size(), vPolVar.data(), cPolVar.data(), *VarR, 1./(scalR*radR) );
    }
    // Subscase: Even-sized multilinear term
    else{
      for( unsigned i=0, k=0; i<vPolVar.size(); i++ ){
        if( ndxCut.size() > k && ndxCut[k] == i ){
          cPolVar[i] = 1. / Op<T>::u( vPolVar[i]._range );
          k++;
        }
        else
          cPolVar[i] = -1. / Op<T>::u( vPolVar[i]._range );
      }
      _add_cut( VarR->_var.ops().first, PolCut<T>::GE, 1.-vPolVar.size(),
        vPolVar.size(), vPolVar.data(), cPolVar.data(), *VarR, -1./(scalR*radR) );
      _add_cut( VarR->_var.ops().first, PolCut<T>::GE, 1.-vPolVar.size(),
        vPolVar.size(), vPolVar.data(), cPolVar.data(), *VarR, 1./(scalR*radR) );
    }
    // Generate next index set
    if( !_subset_incr( vPolVar.size(), ndxCut ) ) break;
  }
#ifdef MC__POLIMG_DEBUG_PROD
  std::cout << "vVar: " << vVar.size() << "  vPolVar: " << vPolVar.size() << std::endl;
#endif
}

template <typename T>
inline PolVar<T>
exp
( const PolVar<T>&Var1 )
{
  FFGraph* dag = Var1._var.dag();
#ifdef MC__POLIMG_CHECK
  if( !dag || !dag->curOp() )
    throw typename PolImg<T>::Exceptions( PolImg<T>::Exceptions::NOTALLOWED );
#endif

  FFVar* pFFVarR = dag->curOp()->pres;
  PolVar<T>* pVarR = Var1._img->_append_var( pFFVarR, Op<T>::exp( Var1._range ), true );
  return *pVarR;
}

template <typename T> inline void
PolImg<T>::_add_cuts_EXP
( const PolVar<T>*VarR, FFVar*pVar1 )
{
  if( pVar1->cst() ){
    _add_cut( VarR->_var.ops().first, PolCut<T>::EQ, std::exp( pVar1->num().val() ), *VarR, 1. );
    return;
  }
  
  if( !options.RELAX_NLIN ){
    auto itVar1 = _Vars.find( pVar1 );
    _add_cut( VarR->_var.ops().first, *VarR, *itVar1->second );
    return;
  }

  auto itVar1 = _Vars.find( pVar1 );
  struct loc{ static std::pair<double,double> exp
    ( const double x, const double*rusr, const int*iusr )
    { return std::make_pair( std::exp(x), std::exp(x) ); }
  };
  _semilinear_cuts( VarR->_var.ops().first, *itVar1->second, Op<T>::l(itVar1->second->_range),
    Op<T>::u(itVar1->second->_range), *VarR, PolCut<T>::LE, loc::exp );
  _sandwich_cuts( VarR->_var.ops().first, *itVar1->second, Op<T>::l(itVar1->second->_range),
    Op<T>::u(itVar1->second->_range), *VarR, Op<T>::l(VarR->_range), Op<T>::u(VarR->_range),
    PolCut<T>::GE, loc::exp );
}

template <typename T>
inline PolVar<T>
log
( const PolVar<T>&Var1 )
{
  FFGraph* dag = Var1._var.dag();
#ifdef MC__POLIMG_CHECK
  if( !dag || !dag->curOp() )
    throw typename PolImg<T>::Exceptions( PolImg<T>::Exceptions::NOTALLOWED );
#endif

  FFVar* pFFVarR = dag->curOp()->pres;
  PolVar<T>* pVarR = Var1._img->_append_var( pFFVarR, Op<T>::log( Var1._range ), true );
  return *pVarR;
}

template <typename T> inline void
PolImg<T>::_add_cuts_LOG
( const PolVar<T>*VarR, FFVar*pVar1 )
{
  if( pVar1->cst() ){
    _add_cut( VarR->_var.ops().first, PolCut<T>::EQ, std::log( pVar1->num().val() ), *VarR, 1. );
    return;
  }

  if( !options.RELAX_NLIN ){
    auto itVar1 = _Vars.find( pVar1 );
    _add_cut( VarR->_var.ops().first, *VarR, *itVar1->second );
    return;
  }

  auto itVar1 = _Vars.find( pVar1 );
  struct loc{
    static std::pair<double,double> exp
      ( const double x, const double*rusr, const int*iusr )
      { return std::make_pair( std::exp(x), std::exp(x) ); }
    static std::pair<double,double> log
      ( const double x, const double*rusr, const int*iusr )
      { return std::make_pair( std::log(x), 1/x ); }
  };
  _semilinear_cuts( VarR->_var.ops().first, *itVar1->second, Op<T>::l(itVar1->second->_range),
    Op<T>::u(itVar1->second->_range), *VarR, PolCut<T>::GE, loc::log );
  _sandwich_cuts( VarR->_var.ops().first, *VarR, Op<T>::l(VarR->_range),
    Op<T>::u(VarR->_range), *itVar1->second, Op<T>::l(itVar1->second->_range), Op<T>::u(itVar1->second->_range),
    PolCut<T>::GE, loc::exp );
}

template <typename T>
inline PolVar<T>
xlog
( const PolVar<T>&Var1 )
{
  FFGraph* dag = Var1._var.dag();
#ifdef MC__POLIMG_CHECK
  if( !dag || !dag->curOp() )
    throw typename PolImg<T>::Exceptions( PolImg<T>::Exceptions::NOTALLOWED );
#endif

  FFVar* pFFVarR = dag->curOp()->pres;
  PolVar<T>* pVarR = Var1._img->_append_var( pFFVarR, Op<T>::xlog( Var1._range ), true );
  return *pVarR;
}

template <typename T> inline void
PolImg<T>::_add_cuts_XLOG
( const PolVar<T>*VarR, FFVar*pVar1 )
{
  if( pVar1->cst() ){
    _add_cut( VarR->_var.ops().first, PolCut<T>::EQ, mc::xlog( pVar1->num().val() ), *VarR, 1. );
    return;
  }
  
  auto itVar1 = _Vars.find( pVar1 );
  struct loc{ static std::pair<double,double> xlog
    ( const double x, const double*rusr, const int*iusr )
    { return std::make_pair( mc::xlog(x), std::log(x)+1. ); }
  };
  _semilinear_cuts( VarR->_var.ops().first, *itVar1->second, Op<T>::l(itVar1->second->_range),
    Op<T>::u(itVar1->second->_range), *VarR, PolCut<T>::LE, loc::xlog );
  _sandwich_cuts( VarR->_var.ops().first, *itVar1->second, Op<T>::l(itVar1->second->_range),
    Op<T>::u(itVar1->second->_range), *VarR, Op<T>::l(VarR->_range), Op<T>::u(VarR->_range),
    PolCut<T>::GE, loc::xlog );
}

template <typename T>
inline PolVar<T>
cos
( const PolVar<T>&Var1 )
{
  FFGraph* dag = Var1._var.dag();
#ifdef MC__POLIMG_CHECK
  if( !dag || !dag->curOp() )
    throw typename PolImg<T>::Exceptions( PolImg<T>::Exceptions::NOTALLOWED );
#endif

  FFVar* pFFVarR = dag->curOp()->pres;
  PolVar<T>* pVarR = Var1._img->_append_var( pFFVarR, Op<T>::cos( Var1._range ), true );
  return *pVarR;
}

template <typename T> inline void
PolImg<T>::_add_cuts_COS
( const PolVar<T>*VarR, FFVar*pVar1 )
{
  if( pVar1->cst() ){
    _add_cut( VarR->_var.ops().first, PolCut<T>::EQ, std::cos( pVar1->num().val() ), *VarR, 1. );
    return;
  }

  if( !options.RELAX_NLIN ){
    auto itVar1 = _Vars.find( pVar1 );
    _add_cut( VarR->_var.ops().first, *VarR, *itVar1->second );
    return;
  }

  auto itVar1 = _Vars.find( pVar1 );
  struct loc{
    static std::pair<double,double> cos
      ( const double x, const double*rusr, const int*iusr )
      { return std::make_pair( std::cos(x), -std::sin(x) ); }
  };
  struct fct{ static std::pair<double,double> cosfunc
    ( const double x, const double*rusr, const int*iusr )
    { return std::make_pair(
        (x-*rusr)*std::sin(x)+std::cos(x)-std::cos(*rusr),
        (x-*rusr)*std::cos(x) ); }
  };

  // Convex relaxation
  T IVar1 = itVar1->second->_range;
  int kL = std::ceil( -0.5*(1.+Op<T>::l(IVar1)/PI) ); // offset for xL to be in [-pi,pi]
  double dxL = 2.*PI*kL; 
  double xL1 = Op<T>::l(IVar1)+dxL, xU1 = Op<T>::u(IVar1)+dxL;
  assert( xL1 >= -PI && xL1 <= PI );
 
  if( xU1 >= PI ){
    const int kU = std::ceil( -0.5*(1.+Op<T>::u(IVar1)/PI) );
    const double dxU = 2.*PI*kU; 
    const double xU2 = Op<T>::u(IVar1)+dxU;
    assert( xU2 >= -PI && xU2 <= PI );

    double xJcv1 = Op<T>::l(IVar1);
    if( xL1 <= PI/2. ) xJcv1 = _newton( PI-dxL, Op<T>::l(IVar1), PI-dxL, fct::cosfunc,
      options.ROOT_TOL, options.ROOT_MAXIT, &xJcv1, 0 );
    double xJcv2 = Op<T>::u(IVar1);
    if( xU2 >= -PI/2. ) xJcv2 = _newton( -PI-dxU, -PI-dxU, Op<T>::u(IVar1), fct::cosfunc,
      options.ROOT_TOL, options.ROOT_MAXIT, &xJcv2, 0 );
    _sandwich_cuts( VarR->_var.ops().first, *itVar1->second, xJcv1, PI-dxL,
      *VarR, Op<T>::l(VarR->_range), Op<T>::u(VarR->_range), PolCut<T>::GE, loc::cos );
    _sandwich_cuts( VarR->_var.ops().first, *itVar1->second, -PI-dxU, xJcv2,
      *VarR, Op<T>::l(VarR->_range), Op<T>::u(VarR->_range), PolCut<T>::GE, loc::cos );
  }
  
  else if( xL1 >= PI/2. ){
    _sandwich_cuts( VarR->_var.ops().first, *itVar1->second, Op<T>::l(IVar1), Op<T>::u(IVar1),
      *VarR, Op<T>::l(VarR->_range), Op<T>::u(VarR->_range), PolCut<T>::GE, loc::cos );
  }
  
  else if( xL1 >= -PI/2. && xU1 <= PI/2. ){
    _semilinear_cuts( VarR->_var.ops().first, *itVar1->second, Op<T>::l(IVar1), Op<T>::u(IVar1),
      *VarR, PolCut<T>::GE, loc::cos );
  }

  else if( xL1 >= -PI/2. ){
    double xJcv1 = Op<T>::l(IVar1);
    xJcv1 = _newton( Op<T>::u(IVar1), Op<T>::l(IVar1), Op<T>::u(IVar1), fct::cosfunc,
      options.ROOT_TOL, options.ROOT_MAXIT, &xJcv1, 0 );
    if( mc::isequal( xJcv1, Op<T>::u(IVar1) ) ){
      _semilinear_cuts( VarR->_var.ops().first, *itVar1->second, Op<T>::l(IVar1), Op<T>::u(IVar1),
        *VarR, PolCut<T>::GE, loc::cos );
    }
    else{
      _sandwich_cuts( VarR->_var.ops().first, *itVar1->second, xJcv1, Op<T>::u(IVar1), 
        *VarR, Op<T>::l(VarR->_range), Op<T>::u(VarR->_range), PolCut<T>::GE, loc::cos );
    }
  }

  else{
    double xJcv1 = Op<T>::u(IVar1);
    xJcv1 = _newton( Op<T>::l(IVar1), Op<T>::l(IVar1), Op<T>::u(IVar1), fct::cosfunc,
      options.ROOT_TOL, options.ROOT_MAXIT, &xJcv1, 0 );
    if( mc::isequal( xJcv1, Op<T>::l(IVar1) ) ){
      _semilinear_cuts( VarR->_var.ops().first, *itVar1->second, Op<T>::l(IVar1), Op<T>::u(IVar1),
        *VarR, PolCut<T>::GE, loc::cos );
    }
    else{
      _sandwich_cuts( VarR->_var.ops().first, *itVar1->second, Op<T>::l(IVar1), xJcv1,
        *VarR, Op<T>::l(VarR->_range), Op<T>::u(VarR->_range), PolCut<T>::GE, loc::cos );
    }
  }

  // Concave relaxation
  kL = std::ceil( -0.5*(2.+Op<T>::l(IVar1)/PI) );
  dxL = 2.*PI*kL;
  xL1 = Op<T>::l(IVar1)+dxL, xU1 = Op<T>::u(IVar1)+dxL;
  assert( xL1 >= -2.*PI && xL1 <= 0. );

  if( xU1 >= 0. ){
    const int kU = std::ceil( -0.5*(2.+Op<T>::u(IVar1)/PI) );
    const double dxU = 2.*PI*kU; 
    const double xU2 = Op<T>::u(IVar1)+dxU;
    assert( xU2 >= -2.*PI && xU2 <= 0. );

    double xJcc1 = Op<T>::l(IVar1);
    if( xL1 <= -PI/2. ) xJcc1 = _newton( -dxL, Op<T>::l(IVar1), -dxL, fct::cosfunc,
      options.ROOT_TOL, options.ROOT_MAXIT, &xJcc1, 0 );
    double xJcc2 = Op<T>::u(IVar1);
    if( xU2 >= -3.*PI/2. ) xJcc2 = _newton( -2.*PI-dxU, -2.*PI-dxU, Op<T>::u(IVar1),
      fct::cosfunc, options.ROOT_TOL, options.ROOT_MAXIT, &xJcc2, 0 );
    _sandwich_cuts( VarR->_var.ops().first, *itVar1->second, xJcc1, -dxL,
      *VarR, Op<T>::l(VarR->_range), Op<T>::u(VarR->_range), PolCut<T>::LE, loc::cos );
    _sandwich_cuts( VarR->_var.ops().first, *itVar1->second, -2.*PI-dxU, xJcc2,
      *VarR, Op<T>::l(VarR->_range), Op<T>::u(VarR->_range), PolCut<T>::LE, loc::cos );
  }

  else if( xL1 >= -PI/2. ){
    _sandwich_cuts( VarR->_var.ops().first, *itVar1->second, Op<T>::l(IVar1), Op<T>::u(IVar1),
      *VarR, Op<T>::l(VarR->_range), Op<T>::u(VarR->_range), PolCut<T>::LE, loc::cos );
  }
  
  else if( xL1 >= -3.*PI/2. && xU1 <= -PI/2. ){
    _semilinear_cuts( VarR->_var.ops().first, *itVar1->second, Op<T>::l(IVar1), Op<T>::u(IVar1),
      *VarR, PolCut<T>::LE, loc::cos );
  }

  else if( xL1 >= -3.*PI/2. ){
    double xJcc1 = Op<T>::l(IVar1);
    xJcc1 = _newton( Op<T>::u(IVar1), Op<T>::l(IVar1), Op<T>::u(IVar1), fct::cosfunc,
      options.ROOT_TOL, options.ROOT_MAXIT, &xJcc1, 0 );
    if( mc::isequal( xJcc1, Op<T>::u(IVar1) ) ){
      _semilinear_cuts( VarR->_var.ops().first, *itVar1->second, Op<T>::l(IVar1), Op<T>::u(IVar1),
        *VarR, PolCut<T>::LE, loc::cos );
    }
    else{
      _sandwich_cuts( VarR->_var.ops().first, *itVar1->second, xJcc1, Op<T>::u(IVar1), 
        *VarR, Op<T>::l(VarR->_range), Op<T>::u(VarR->_range), PolCut<T>::LE, loc::cos );
    }
  }

  else{
    double xJcc1 = Op<T>::u(IVar1);
    xJcc1 = _newton( Op<T>::l(IVar1), Op<T>::l(IVar1), Op<T>::u(IVar1), fct::cosfunc,
      options.ROOT_TOL, options.ROOT_MAXIT, &xJcc1, 0 );
    if( mc::isequal( xJcc1, Op<T>::l(IVar1) ) ){
      _semilinear_cuts( VarR->_var.ops().first, *itVar1->second, Op<T>::l(IVar1), Op<T>::u(IVar1),
        *VarR, PolCut<T>::LE, loc::cos );
    }
    else{
      _sandwich_cuts( VarR->_var.ops().first, *itVar1->second, Op<T>::l(IVar1), xJcc1,
        *VarR, Op<T>::l(VarR->_range), Op<T>::u(VarR->_range), PolCut<T>::LE, loc::cos );
    }
  }
}

template <typename T>
inline PolVar<T>
sin
( const PolVar<T>&Var1 )
{
  FFGraph* dag = Var1._var.dag();
#ifdef MC__POLIMG_CHECK
  if( !dag || !dag->curOp() )
    throw typename PolImg<T>::Exceptions( PolImg<T>::Exceptions::NOTALLOWED );
#endif

  FFVar* pFFVarR = dag->curOp()->pres;
  PolVar<T>* pVarR = Var1._img->_append_var( pFFVarR, Op<T>::sin( Var1._range ), true );
  return *pVarR;
}

template <typename T> inline void
PolImg<T>::_add_cuts_SIN
( const PolVar<T>*VarR, FFVar*pVar1 )
{
  if( pVar1->cst() ){
    _add_cut( VarR->_var.ops().first, PolCut<T>::EQ, std::sin( pVar1->num().val() ), *VarR, 1. );
    return;
  }

  if( !options.RELAX_NLIN ){
    auto itVar1 = _Vars.find( pVar1 );
    _add_cut( VarR->_var.ops().first, *VarR, *itVar1->second );
    return;
  }

  auto itVar1 = _Vars.find( pVar1 );
  struct loc{
    static std::pair<double,double> sin
      ( const double x, const double*rusr, const int*iusr )
      { return std::make_pair( std::sin(x), std::cos(x) ); }
  };
  struct fct{ static std::pair<double,double> sinfunc
    ( const double x, const double*rusr, const int*iusr )
    { return std::make_pair(
        (*rusr-x)*std::cos(x)+std::sin(x)-std::sin(*rusr),
        (x-*rusr)*std::sin(x) ); }
  };

  // Convex relaxation
  T IVar1 = itVar1->second->_range;
  int kL = std::ceil( -0.5*(0.5+Op<T>::l(IVar1)/PI) ); // offset for xL to be in [-pi/2,3pi/2]
  double dxL = 2.*PI*kL; 
  double xL1 = Op<T>::l(IVar1)+dxL, xU1 = Op<T>::u(IVar1)+dxL;
  assert( xL1 >= -PI/2. && xL1 <= 3.*PI/2. );

  if( xU1 >= 3.*PI/2. ){
    const int kU = std::ceil( -0.5*(0.5+Op<T>::u(IVar1)/PI) );
    const double dxU = 2.*PI*kU; 
    const double xU2 = Op<T>::u(IVar1)+dxU;
    assert( xU2 >= -PI/2. && xU2 <= 3.*PI/2. );

    double xJcv1 = Op<T>::l(IVar1);
    if( xL1 <= PI ) xJcv1 = _newton( 3.*PI/2.-dxL, Op<T>::l(IVar1), 3.*PI/2.-dxL, fct::sinfunc,
      options.ROOT_TOL, options.ROOT_MAXIT, &xJcv1, 0 );
    double xJcv2 = Op<T>::u(IVar1);
    if( xU2 >= 0. ) xJcv2 = _newton( -PI/2.-dxU, -PI/2.-dxU, Op<T>::u(IVar1), fct::sinfunc,
      options.ROOT_TOL, options.ROOT_MAXIT, &xJcv2, 0 );
    _sandwich_cuts( VarR->_var.ops().first, *itVar1->second, xJcv1, 3.*PI/2.-dxL,
      *VarR, Op<T>::l(VarR->_range), Op<T>::u(VarR->_range), PolCut<T>::GE, loc::sin );
    _sandwich_cuts( VarR->_var.ops().first, *itVar1->second, -PI/2.-dxU, xJcv2,
      *VarR, Op<T>::l(VarR->_range), Op<T>::u(VarR->_range), PolCut<T>::GE, loc::sin );
  }
 
  else if( xL1 >= PI ){
    _sandwich_cuts( VarR->_var.ops().first, *itVar1->second, Op<T>::l(IVar1), Op<T>::u(IVar1),
      *VarR, Op<T>::l(VarR->_range), Op<T>::u(VarR->_range), PolCut<T>::GE, loc::sin );
  }
  
  else if( xL1 >= 0. && xU1 <= PI ){
    _semilinear_cuts( VarR->_var.ops().first, *itVar1->second, Op<T>::l(IVar1), Op<T>::u(IVar1),
      *VarR, PolCut<T>::GE, loc::sin );
  }

  else if( xL1 >= 0. ){
    double xJcv1 = Op<T>::l(IVar1);
    xJcv1 = _newton( Op<T>::u(IVar1), Op<T>::l(IVar1), Op<T>::u(IVar1), fct::sinfunc,
      options.ROOT_TOL, options.ROOT_MAXIT, &xJcv1, 0 );
    if( mc::isequal( xJcv1, Op<T>::u(IVar1) ) ){
      _semilinear_cuts( VarR->_var.ops().first, *itVar1->second, Op<T>::l(IVar1), Op<T>::u(IVar1),
        *VarR, PolCut<T>::GE, loc::sin );
    }
    else{
      _sandwich_cuts( VarR->_var.ops().first, *itVar1->second, xJcv1, Op<T>::u(IVar1), 
        *VarR, Op<T>::l(VarR->_range), Op<T>::u(VarR->_range), PolCut<T>::GE, loc::sin );
    }
  }

  else{
    double xJcv1 = Op<T>::u(IVar1);
    xJcv1 = _newton( Op<T>::l(IVar1), Op<T>::l(IVar1), Op<T>::u(IVar1), fct::sinfunc,
      options.ROOT_TOL, options.ROOT_MAXIT, &xJcv1, 0 );
    if( mc::isequal( xJcv1, Op<T>::l(IVar1) ) ){
      _semilinear_cuts( VarR->_var.ops().first, *itVar1->second, Op<T>::l(IVar1), Op<T>::u(IVar1),
        *VarR, PolCut<T>::GE, loc::sin );
    }
    else{
      _sandwich_cuts( VarR->_var.ops().first, *itVar1->second, Op<T>::l(IVar1), xJcv1,
        *VarR, Op<T>::l(VarR->_range), Op<T>::u(VarR->_range), PolCut<T>::GE, loc::sin );
    }
  }

  // Concave relaxation
  kL = std::ceil( -0.5*(1.5+Op<T>::l(IVar1)/PI) );
  dxL = 2.*PI*kL;
  xL1 = Op<T>::l(IVar1)+dxL, xU1 = Op<T>::u(IVar1)+dxL;
  assert( xL1 >= -3.*PI/2. && xL1 <= PI/2. );

  if( xU1 >= PI/2. ){
    const int kU = std::ceil( -0.5*(1.5+Op<T>::u(IVar1)/PI) );
    const double dxU = 2.*PI*kU; 
    const double xU2 = Op<T>::u(IVar1)+dxU;
    assert( xU2 >= -3.*PI/2. && xU2 <= PI/2. );

    double xJcc1 = Op<T>::l(IVar1);
    if( xL1 <= 0. ) xJcc1 = _newton( PI/2.-dxL, Op<T>::l(IVar1), PI/2.-dxL, fct::sinfunc,
      options.ROOT_TOL, options.ROOT_MAXIT, &xJcc1, 0 );
    double xJcc2 = Op<T>::u(IVar1);
    if( xU2 >= -PI ) xJcc2 = _newton( -3.*PI/2.-dxU, -3.*PI/2.-dxU, Op<T>::u(IVar1),
      fct::sinfunc, options.ROOT_TOL, options.ROOT_MAXIT, &xJcc2, 0 );
    _sandwich_cuts( VarR->_var.ops().first, *itVar1->second, xJcc1, PI/2.-dxL,
      *VarR, Op<T>::l(VarR->_range), Op<T>::u(VarR->_range), PolCut<T>::LE, loc::sin );
    _sandwich_cuts( VarR->_var.ops().first, *itVar1->second, -3.*PI/2.-dxU, xJcc2,
      *VarR, Op<T>::l(VarR->_range), Op<T>::u(VarR->_range), PolCut<T>::LE, loc::sin );
  }

  else if( xL1 >= 0. ){
    _sandwich_cuts( VarR->_var.ops().first, *itVar1->second, Op<T>::l(IVar1), Op<T>::u(IVar1),
      *VarR, Op<T>::l(VarR->_range), Op<T>::u(VarR->_range), PolCut<T>::LE, loc::sin );
  }
  
  else if( xL1 >= -PI && xU1 <= 0. ){
    _semilinear_cuts( VarR->_var.ops().first, *itVar1->second, Op<T>::l(IVar1), Op<T>::u(IVar1),
      *VarR, PolCut<T>::LE, loc::sin );
  }

  else if( xL1 >= -PI ){
    double xJcc1 = Op<T>::l(IVar1);
    xJcc1 = _newton( Op<T>::u(IVar1), Op<T>::l(IVar1), Op<T>::u(IVar1), fct::sinfunc,
      options.ROOT_TOL, options.ROOT_MAXIT, &xJcc1, 0 );
    if( mc::isequal( xJcc1, Op<T>::u(IVar1) ) ){
      _semilinear_cuts( VarR->_var.ops().first, *itVar1->second, Op<T>::l(IVar1), Op<T>::u(IVar1),
        *VarR, PolCut<T>::LE, loc::sin );
    }
    else{
      _sandwich_cuts( VarR->_var.ops().first, *itVar1->second, xJcc1, Op<T>::u(IVar1), 
        *VarR, Op<T>::l(VarR->_range), Op<T>::u(VarR->_range), PolCut<T>::LE, loc::sin );
    }
  }

  else{
    double xJcc1 = Op<T>::u(IVar1);
    xJcc1 = _newton( Op<T>::l(IVar1), Op<T>::l(IVar1), Op<T>::u(IVar1), fct::sinfunc,
      options.ROOT_TOL, options.ROOT_MAXIT, &xJcc1, 0 );
    if( mc::isequal( xJcc1, Op<T>::l(IVar1) ) ){
      _semilinear_cuts( VarR->_var.ops().first, *itVar1->second, Op<T>::l(IVar1), Op<T>::u(IVar1),
        *VarR, PolCut<T>::LE, loc::sin );
    }
    else{
      _sandwich_cuts( VarR->_var.ops().first, *itVar1->second, Op<T>::l(IVar1), xJcc1,
        *VarR, Op<T>::l(VarR->_range), Op<T>::u(VarR->_range), PolCut<T>::LE, loc::sin );
    }
  }
}

template <typename T>
inline PolVar<T>
tan
( const PolVar<T>&Var1 )
{
  FFGraph* dag = Var1._var.dag();
#ifdef MC__POLIMG_CHECK
  if( !dag || !dag->curOp() )
    throw typename PolImg<T>::Exceptions( PolImg<T>::Exceptions::NOTALLOWED );
#endif

  FFVar* pFFVarR = dag->curOp()->pres;
  PolVar<T>* pVarR = Var1._img->_append_var( pFFVarR, Op<T>::tan( Var1._range ), true );
  return *pVarR;
}

template <typename T> inline void
PolImg<T>::_add_cuts_TAN
( const PolVar<T>*VarR, FFVar*pVar1 )
{
  if( pVar1->cst() ){
    _add_cut( VarR->_var.ops().first, PolCut<T>::EQ, std::tan( pVar1->num().val() ), *VarR, 1. );
    return;
  }  

  if( !options.RELAX_NLIN ){
    auto itVar1 = _Vars.find( pVar1 );
    _add_cut( VarR->_var.ops().first, *VarR, *itVar1->second );
    return;
  }

  if( !options.ROOT_USE ) return;

  auto itVar1 = _Vars.find( pVar1 );
  struct loc{
    static std::pair<double,double> tan
      ( const double x, const double*rusr, const int*iusr )
      { return std::make_pair( std::tan(x), 1+mc::sqr(std::tan(x)) ); }
  };

  // -- Convex Portion
  if( Op<T>::l(itVar1->second->_range) >= 0. ){
    _semilinear_cuts( VarR->_var.ops().first, *itVar1->second, Op<T>::l(itVar1->second->_range),
      Op<T>::u(itVar1->second->_range), *VarR, PolCut<T>::LE, loc::tan, 0, 0 );
    _sandwich_cuts( VarR->_var.ops().first, *itVar1->second, Op<T>::l(itVar1->second->_range),
      Op<T>::u(itVar1->second->_range), *VarR, Op<T>::l(VarR->_range), Op<T>::u(VarR->_range),
      PolCut<T>::GE, loc::tan, 0, 0 );
  }
  // -- Concave Portion
  else if( Op<T>::u(itVar1->second->_range) <= 0. ){
    _semilinear_cuts( VarR->_var.ops().first, *itVar1->second, Op<T>::l(itVar1->second->_range),
      Op<T>::u(itVar1->second->_range), *VarR, PolCut<T>::GE, loc::tan, 0, 0 );
    _sandwich_cuts( VarR->_var.ops().first, *itVar1->second, Op<T>::l(itVar1->second->_range),
      Op<T>::u(itVar1->second->_range), *VarR, Op<T>::l(VarR->_range), Op<T>::u(VarR->_range),
      PolCut<T>::LE, loc::tan, 0, 0 );
  }
  // -- Nonconvex/Nonconcave Portion
  else{
    switch( options.BREAKPOINT_TYPE ){
      case PolImg<T>::Options::BIN:
      case PolImg<T>::Options::SOS2:{
        const unsigned NKNOTS = itVar1->second->create_subdiv( Op<T>::l(itVar1->second->_range),
          Op<T>::u(itVar1->second->_range) ).size();
        if( NKNOTS > 2 ){
          struct dc{
            static std::pair<double,double> tan1
              ( const double x, const double*rusr, const int*iusr )
              { return std::make_pair( x<0?std::tan(x)-x:0., x<0?mc::sqr(std::tan(x)):0. ); }
            static std::pair<double,double> tan2
              ( const double x, const double*rusr, const int*iusr )
              { return std::make_pair( x>0?std::tan(x)-x:0., x>0?mc::sqr(std::tan(x)):0. ); }
          };
          PolVar<T>* Var3 = _append_aux( Op<T>::tan( itVar1->second->_range )-itVar1->second->_range, true );
          PolVar<T>* Var4 = _append_aux( Op<T>::tan( itVar1->second->_range )-itVar1->second->_range, true );
          _semilinear_cuts( VarR->_var.ops().first, *itVar1->second, Op<T>::l(itVar1->second->_range),
            Op<T>::u(itVar1->second->_range), *Var3, PolCut<T>::GE, dc::tan1, 0, 0 );
          _sandwich_cuts( VarR->_var.ops().first, *itVar1->second, Op<T>::l(itVar1->second->_range),
            Op<T>::u(itVar1->second->_range), *Var3, Op<T>::l(VarR->_range), 0., PolCut<T>::LE, dc::tan1, 0, 0 );
          _semilinear_cuts( VarR->_var.ops().first, *itVar1->second, Op<T>::l(itVar1->second->_range),
            Op<T>::u(itVar1->second->_range), *Var4, PolCut<T>::LE, dc::tan2, 0, 0 );
          _sandwich_cuts( VarR->_var.ops().first, *itVar1->second, Op<T>::l(itVar1->second->_range),
            Op<T>::u(itVar1->second->_range), *Var4, 0., Op<T>::u(VarR->_range), PolCut<T>::GE, dc::tan2, 0, 0 );
          _add_cut( VarR->_var.ops().first, PolCut<T>::EQ, 0., *VarR, 1., *Var3, -1., *Var4, -1.,
              *itVar1->second, -1. );
          break;
        }
        // No break in order to append other "normal" cuts
      }
      case PolImg<T>::Options::NONE: default:{
        struct fct{ static std::pair<double,double> tanfunc
          ( const double x, const double*rusr, const int*iusr )
          { return std::make_pair(
              // f(z) = (z-a)-(tan(z)-tan(a))/(1+tan(z)^2) = 0
              (x-(*rusr))-(std::tan(x)-std::tan(*rusr))/(1.+sqr(std::tan(x))),
              // f'(z) = (tan(z)-tan(a))/(1+tan(z)^2)*2*tan(z)
              2.*std::tan(x)/(1.+sqr(std::tan(x)))*(std::tan(x)-std::tan(*rusr)) ); }
        };
        // Cuts form above
        double xJcc = Op<T>::u(itVar1->second->_range);
        xJcc = _newton( Op<T>::l(itVar1->second->_range), Op<T>::l(itVar1->second->_range), 0.,
          fct::tanfunc, options.ROOT_TOL, options.ROOT_MAXIT, &xJcc, 0 );
        if( mc::isequal( xJcc, Op<T>::l(itVar1->second->_range) ) )
          _semilinear_cuts( VarR->_var.ops().first, *itVar1->second, Op<T>::l(itVar1->second->_range),
            Op<T>::u(itVar1->second->_range), *VarR, PolCut<T>::LE, loc::tan, 0, 0 );
        else
          _sandwich_cuts( VarR->_var.ops().first, *itVar1->second, Op<T>::l(itVar1->second->_range), xJcc,
            *VarR, Op<T>::l(VarR->_range), Op<T>::u(VarR->_range), PolCut<T>::LE, loc::tan, 0, 0 );
        // Cuts from below
        double xJcv = Op<T>::l(itVar1->second->_range);
        xJcv = _newton( Op<T>::u(itVar1->second->_range), 0., Op<T>::u(itVar1->second->_range),
          fct::tanfunc, options.ROOT_TOL, options.ROOT_MAXIT, &xJcv, 0 );
        if( mc::isequal( xJcv, Op<T>::u(itVar1->second->_range) ) )
          _semilinear_cuts( VarR->_var.ops().first, *itVar1->second, Op<T>::l(itVar1->second->_range),
            Op<T>::u(itVar1->second->_range), *VarR, PolCut<T>::GE, loc::tan, 0, 0 );
        else
          _sandwich_cuts( VarR->_var.ops().first, *itVar1->second, xJcv, Op<T>::u(itVar1->second->_range),
            *VarR, Op<T>::l(VarR->_range), Op<T>::u(VarR->_range), PolCut<T>::GE, loc::tan, 0, 0 );
        break;
      }
    }
  }
}

template <typename T>
inline PolVar<T>
acos
( const PolVar<T>&Var1 )
{
  FFGraph* dag = Var1._var.dag();
#ifdef MC__POLIMG_CHECK
  if( !dag || !dag->curOp() )
    throw typename PolImg<T>::Exceptions( PolImg<T>::Exceptions::NOTALLOWED );
#endif

  FFVar* pFFVarR = dag->curOp()->pres;
  PolVar<T>* pVarR = Var1._img->_append_var( pFFVarR, Op<T>::acos( Var1._range ), true );
  return *pVarR;
}

template <typename T> inline void
PolImg<T>::_add_cuts_ACOS
( const PolVar<T>*VarR, FFVar*pVar1 )
{
  if( pVar1->cst() ){
    _add_cut( VarR->_var.ops().first, PolCut<T>::EQ, std::acos( pVar1->num().val() ), *VarR, 1. );
    return;
  }
    
  if( !options.RELAX_NLIN ){
    auto itVar1 = _Vars.find( pVar1 );
    _add_cut( VarR->_var.ops().first, *VarR, *itVar1->second );
    return;
  }

  if( !options.ROOT_USE ) return;

  auto itVar1 = _Vars.find( pVar1 );
  struct loc{
    static std::pair<double,double> acos
      ( const double x, const double*rusr, const int*iusr )
      { return std::make_pair( std::acos(x), -1./std::sqrt(1.-x*x) ); }
  };

  // -- Convex Portion
  if( Op<T>::u(itVar1->second->_range) <= 0. ){
    _semilinear_cuts( VarR->_var.ops().first, *itVar1->second, Op<T>::l(itVar1->second->_range),
      Op<T>::u(itVar1->second->_range), *VarR, PolCut<T>::LE, loc::acos, 0, 0 );
    _sandwich_cuts( VarR->_var.ops().first, *itVar1->second, Op<T>::l(itVar1->second->_range),
      Op<T>::u(itVar1->second->_range), *VarR, Op<T>::l(VarR->_range), Op<T>::u(VarR->_range),
      PolCut<T>::GE, loc::acos, 0, 0 );
  }
  // -- Concave Portion
  else if( Op<T>::l(itVar1->second->_range) >= 0. ){
    _semilinear_cuts( VarR->_var.ops().first, *itVar1->second, Op<T>::l(itVar1->second->_range),
      Op<T>::u(itVar1->second->_range), *VarR, PolCut<T>::GE, loc::acos, 0, 0 );
    _sandwich_cuts( VarR->_var.ops().first, *itVar1->second, Op<T>::l(itVar1->second->_range),
      Op<T>::u(itVar1->second->_range), *VarR, Op<T>::l(VarR->_range), Op<T>::u(VarR->_range),
      PolCut<T>::LE, loc::acos, 0, 0 );
  }
  // -- Nonconvex/Nonconcave Portion
  else{
    switch( options.BREAKPOINT_TYPE ){
      case PolImg<T>::Options::BIN:
      case PolImg<T>::Options::SOS2:{
        const unsigned NKNOTS = itVar1->second->create_subdiv( Op<T>::l(itVar1->second->_range),
          Op<T>::u(itVar1->second->_range) ).size();
        if( NKNOTS > 2 ){
          struct dc{
            static std::pair<double,double> acos1
              ( const double x, const double*rusr, const int*iusr )
              { return std::make_pair( x<0?std::acos(x)+x-PI/4.:PI/4., x<0?1.-1./std::sqrt(1.-x*x):0. ); }
            static std::pair<double,double> acos2
              ( const double x, const double*rusr, const int*iusr )
              { return std::make_pair( x>0?std::acos(x)+x-PI/4.:PI/4., x>0?1.-1./std::sqrt(1.-x*x):0. ); }
          };
          PolVar<T>* Var3 = _append_aux( Op<T>::acos(itVar1->second->_range)+itVar1->second->_range-PI/4., true );
          PolVar<T>* Var4 = _append_aux( Op<T>::acos(itVar1->second->_range)+itVar1->second->_range-PI/4., true );
          _semilinear_cuts( VarR->_var.ops().first, *itVar1->second, Op<T>::l(itVar1->second->_range),
            Op<T>::u(itVar1->second->_range), *Var3, PolCut<T>::LE, dc::acos1, 0, 0 );
          _sandwich_cuts( VarR->_var.ops().first, *itVar1->second, Op<T>::l(itVar1->second->_range),
            Op<T>::u(itVar1->second->_range), *Var3, PI/4., Op<T>::u(Var3->_range), PolCut<T>::GE,
            dc::acos1, 0, 0 );
          _semilinear_cuts( VarR->_var.ops().first, *itVar1->second, Op<T>::l(itVar1->second->_range),
            Op<T>::u(itVar1->second->_range), *Var4, PolCut<T>::GE, dc::acos2, 0, 0 );
          _sandwich_cuts( VarR->_var.ops().first, *itVar1->second, Op<T>::l(itVar1->second->_range),
            Op<T>::u(itVar1->second->_range), *Var4, Op<T>::l(Var4->_range), PI/4., PolCut<T>::LE,
            dc::acos2, 0, 0 );
          _add_cut( VarR->_var.ops().first, PolCut<T>::EQ, 0., *VarR, 1., *Var3, -1., *Var4, -1.,
              *itVar1->second, 1. );
          break;
        }
        // No break in order to append other "normal" cuts
      }
      case PolImg<T>::Options::NONE: default:{
        struct fct{ static double acosfunc
          ( const double x, const double*rusr, const int*iusr )
          { // f(z) = z-a+sqrt(1-z^2)*(acos(z)-acos(a)) = 0
            return x-(*rusr)+std::sqrt(1.-x*x)*(std::acos(x)-std::acos(*rusr)); }
        };
        // Cuts form below
        double xJcv = Op<T>::u(itVar1->second->_range);
        try{
          xJcv = _secant( 0., Op<T>::l(itVar1->second->_range), Op<T>::l(itVar1->second->_range), 0.,
            fct::acosfunc, options.ROOT_TOL, options.ROOT_MAXIT, &xJcv, 0 );
        }
        catch(...){
          xJcv = _goldsect( Op<T>::l(itVar1->second->_range), 0., fct::acosfunc, options.ROOT_TOL,
            options.ROOT_MAXIT, &xJcv, 0 );
        }
        if( mc::isequal( xJcv, Op<T>::l(itVar1->second->_range) ) )
          _semilinear_cuts( VarR->_var.ops().first, *itVar1->second, Op<T>::l(itVar1->second->_range),
            Op<T>::u(itVar1->second->_range), *VarR, PolCut<T>::GE, loc::acos, 0, 0 );
        else
          _sandwich_cuts( VarR->_var.ops().first, *itVar1->second, Op<T>::l(itVar1->second->_range), xJcv,
            *VarR, Op<T>::l(VarR->_range), Op<T>::u(VarR->_range), PolCut<T>::GE, loc::acos, 0, 0 );
        // Cuts from above
        double xJcc = Op<T>::l(itVar1->second->_range);
        try{
          xJcc = _secant( 0., Op<T>::u(itVar1->second->_range), 0., Op<T>::u(itVar1->second->_range),
            fct::acosfunc, options.ROOT_TOL, options.ROOT_MAXIT, &xJcc, 0 );
        }
        catch(...){
          xJcc = _goldsect( 0., Op<T>::u(itVar1->second->_range), fct::acosfunc, options.ROOT_TOL,
            options.ROOT_MAXIT, &xJcc, 0 );
        }
        if( mc::isequal( xJcc, Op<T>::u(itVar1->second->_range) ) )
          _semilinear_cuts( VarR->_var.ops().first, *itVar1->second, Op<T>::l(itVar1->second->_range),
            Op<T>::u(itVar1->second->_range), *VarR, PolCut<T>::LE, loc::acos, 0, 0 );
        else
          _sandwich_cuts( VarR->_var.ops().first, *itVar1->second, xJcc, Op<T>::u(itVar1->second->_range),
            *VarR, Op<T>::l(VarR->_range), Op<T>::u(VarR->_range), PolCut<T>::LE, loc::acos, 0, 0 );
        break;
      }
    }
  }
}

template <typename T>
inline PolVar<T>
asin
( const PolVar<T>&Var1 )
{
  FFGraph* dag = Var1._var.dag();
#ifdef MC__POLIMG_CHECK
  if( !dag || !dag->curOp() )
    throw typename PolImg<T>::Exceptions( PolImg<T>::Exceptions::NOTALLOWED );
#endif

  FFVar* pFFVarR = dag->curOp()->pres;
  PolVar<T>* pVarR = Var1._img->_append_var( pFFVarR, Op<T>::asin( Var1._range ), true );
  return *pVarR;
}

template <typename T> inline void
PolImg<T>::_add_cuts_ASIN
( const PolVar<T>*VarR, FFVar*pVar1 )
{
  if( pVar1->cst() ){
    _add_cut( VarR->_var.ops().first, PolCut<T>::EQ, std::asin( pVar1->num().val() ), *VarR, 1. );
    return;
  }
  
  if( !options.RELAX_NLIN ){
    auto itVar1 = _Vars.find( pVar1 );
    _add_cut( VarR->_var.ops().first, *VarR, *itVar1->second );
    return;
  }

  if( !options.ROOT_USE ) return;

  auto itVar1 = _Vars.find( pVar1 );
  struct loc{
    static std::pair<double,double> asin
      ( const double x, const double*rusr, const int*iusr )
      { return std::make_pair( std::asin(x), 1/std::sqrt(1-x*x) ); }
  };

  // -- Convex Portion
  if( Op<T>::l(itVar1->second->_range) >= 0. ){
    _semilinear_cuts( VarR->_var.ops().first, *itVar1->second, Op<T>::l(itVar1->second->_range),
      Op<T>::u(itVar1->second->_range), *VarR, PolCut<T>::LE, loc::asin, 0, 0 );
    _sandwich_cuts( VarR->_var.ops().first, *itVar1->second, Op<T>::l(itVar1->second->_range),
      Op<T>::u(itVar1->second->_range), *VarR, Op<T>::l(VarR->_range), Op<T>::u(VarR->_range),
      PolCut<T>::GE, loc::asin, 0, 0 );
  }
  // -- Concave Portion
  else if( Op<T>::u(itVar1->second->_range) <= 0. ){
    _semilinear_cuts( VarR->_var.ops().first, *itVar1->second, Op<T>::l(itVar1->second->_range),
      Op<T>::u(itVar1->second->_range), *VarR, PolCut<T>::GE, loc::asin, 0, 0 );
    _sandwich_cuts( VarR->_var.ops().first, *itVar1->second, Op<T>::l(itVar1->second->_range),
      Op<T>::u(itVar1->second->_range), *VarR, Op<T>::l(VarR->_range), Op<T>::u(VarR->_range),
      PolCut<T>::LE, loc::asin, 0, 0 );
  }
  // -- Nonconvex/Nonconcave Portion
  else{
    switch( options.BREAKPOINT_TYPE ){
      case PolImg<T>::Options::BIN:
      case PolImg<T>::Options::SOS2:{
        const unsigned NKNOTS = itVar1->second->create_subdiv( Op<T>::l(itVar1->second->_range),
          Op<T>::u(itVar1->second->_range) ).size();
        if( NKNOTS > 2 ){
          struct dc{
            static std::pair<double,double> asin1
              ( const double x, const double*rusr, const int*iusr )
              { return std::make_pair( x<0?std::asin(x)-x:0., x<0?1./std::sqrt(1.-x*x)-1.:0. ); }
            static std::pair<double,double> asin2
              ( const double x, const double*rusr, const int*iusr )
              { return std::make_pair( x>0?std::asin(x)-x:0., x>0?1./std::sqrt(1.-x*x)-1.:0. ); }
          };
          PolVar<T>* Var3 = _append_aux( Op<T>::asin(itVar1->second->_range)-itVar1->second->_range, true );
          PolVar<T>* Var4 = _append_aux( Op<T>::asin(itVar1->second->_range)-itVar1->second->_range, true );
          _semilinear_cuts( VarR->_var.ops().first, *itVar1->second, Op<T>::l(itVar1->second->_range),
            Op<T>::u(itVar1->second->_range), *Var3, PolCut<T>::GE, dc::asin1, 0, 0 );
          _sandwich_cuts( VarR->_var.ops().first, *itVar1->second, Op<T>::l(itVar1->second->_range),
            Op<T>::u(itVar1->second->_range), *Var3, Op<T>::l(Var3->_range), 0., PolCut<T>::LE,
            dc::asin1, 0, 0 );
          _semilinear_cuts( VarR->_var.ops().first, *itVar1->second, Op<T>::l(itVar1->second->_range),
            Op<T>::u(itVar1->second->_range), *Var4, PolCut<T>::LE, dc::asin2, 0, 0 );
          _sandwich_cuts( VarR->_var.ops().first, *itVar1->second, Op<T>::l(itVar1->second->_range),
            Op<T>::u(itVar1->second->_range), *Var4, 0., Op<T>::u(Var4->_range), PolCut<T>::GE,
            dc::asin2, 0, 0 );
          _add_cut( VarR->_var.ops().first, PolCut<T>::EQ, 0., *VarR, 1., *Var3, -1., *Var4, -1.,
              *itVar1->second, -1. );
          break;
        }
        // No break in order to append other "normal" cuts
      }
      case PolImg<T>::Options::NONE: default:{
        struct fct{ static double asinfunc
          ( const double x, const double*rusr, const int*iusr )
          { // f(z) = z-a-sqrt(1-z^2)*(asin(z)-asin(a)) = 0
            return x-(*rusr)-std::sqrt(1.-x*x)*(std::asin(x)-std::asin(*rusr)); }
        };
        // Cuts form above
        double xJcc = Op<T>::u(itVar1->second->_range);
        try{
          xJcc = _secant( 0., Op<T>::l(itVar1->second->_range), Op<T>::l(itVar1->second->_range), 0.,
            fct::asinfunc, options.ROOT_TOL, options.ROOT_MAXIT, &xJcc, 0 );
        }
        catch(...){
          xJcc = _goldsect( Op<T>::l(itVar1->second->_range), 0., fct::asinfunc, options.ROOT_TOL,
            options.ROOT_MAXIT, &xJcc, 0 );
        }
        if( mc::isequal( xJcc, Op<T>::l(itVar1->second->_range) ) )
          _semilinear_cuts( VarR->_var.ops().first, *itVar1->second, Op<T>::l(itVar1->second->_range),
            Op<T>::u(itVar1->second->_range), *VarR, PolCut<T>::LE, loc::asin, 0, 0 );
        else
          _sandwich_cuts( VarR->_var.ops().first, *itVar1->second, Op<T>::l(itVar1->second->_range), xJcc,
            *VarR, Op<T>::l(VarR->_range), Op<T>::u(VarR->_range), PolCut<T>::LE, loc::asin, 0, 0 );
        // Cuts from below
        double xJcv = Op<T>::l(itVar1->second->_range);
        try{
          xJcv = _secant( 0., Op<T>::u(itVar1->second->_range), 0., Op<T>::u(itVar1->second->_range),
            fct::asinfunc, options.ROOT_TOL, options.ROOT_MAXIT, &xJcv, 0 );
        }
        catch(...){
          xJcv = _goldsect( 0., Op<T>::u(itVar1->second->_range), fct::asinfunc, options.ROOT_TOL,
            options.ROOT_MAXIT, &xJcv, 0 );
        }
        if( mc::isequal( xJcv, Op<T>::u(itVar1->second->_range) ) )
          _semilinear_cuts( VarR->_var.ops().first, *itVar1->second, Op<T>::l(itVar1->second->_range),
            Op<T>::u(itVar1->second->_range), *VarR, PolCut<T>::GE, loc::asin, 0, 0 );
        else
          _sandwich_cuts( VarR->_var.ops().first, *itVar1->second, xJcv, Op<T>::u(itVar1->second->_range),
            *VarR, Op<T>::l(VarR->_range), Op<T>::u(VarR->_range), PolCut<T>::GE, loc::asin, 0, 0 );
        break;
      }
    }
  }
}

template <typename T>
inline PolVar<T>
atan
( const PolVar<T>&Var1 )
{
  FFGraph* dag = Var1._var.dag();
#ifdef MC__POLIMG_CHECK
  if( !dag || !dag->curOp() )
    throw typename PolImg<T>::Exceptions( PolImg<T>::Exceptions::NOTALLOWED );
#endif

  FFVar* pFFVarR = dag->curOp()->pres;
  PolVar<T>* pVarR = Var1._img->_append_var( pFFVarR, Op<T>::atan( Var1._range ), true );
  return *pVarR;
}

template <typename T> inline void
PolImg<T>::_add_cuts_ATAN
( const PolVar<T>*VarR, FFVar*pVar1 )
{
  if( pVar1->cst() ){
    _add_cut( VarR->_var.ops().first, PolCut<T>::EQ, std::atan( pVar1->num().val() ), *VarR, 1. );
    return;
  }
  
  if( !options.RELAX_NLIN ){
    auto itVar1 = _Vars.find( pVar1 );
    _add_cut( VarR->_var.ops().first, *VarR, *itVar1->second );
    return;
  }

  if( !options.ROOT_USE ) return;

  auto itVar1 = _Vars.find( pVar1 );
  struct loc{
    static std::pair<double,double> atan
      ( const double x, const double*rusr, const int*iusr )
      { return std::make_pair( std::atan(x), 1./(1.+x*x) ); }
  };

  // -- Convex Portion
  if( Op<T>::u(itVar1->second->_range) <= 0. ){
    _semilinear_cuts( VarR->_var.ops().first, *itVar1->second, Op<T>::l(itVar1->second->_range),
      Op<T>::u(itVar1->second->_range), *VarR, PolCut<T>::LE, loc::atan, 0, 0 );
    _sandwich_cuts( VarR->_var.ops().first, *itVar1->second, Op<T>::l(itVar1->second->_range),
      Op<T>::u(itVar1->second->_range), *VarR, Op<T>::l(VarR->_range), Op<T>::u(VarR->_range),
      PolCut<T>::GE, loc::atan, 0, 0 );
  }
  // -- Concave Portion
  else if( Op<T>::l(itVar1->second->_range) >= 0. ){
    _semilinear_cuts( VarR->_var.ops().first, *itVar1->second, Op<T>::l(itVar1->second->_range),
      Op<T>::u(itVar1->second->_range), *VarR, PolCut<T>::GE, loc::atan, 0, 0 );
    _sandwich_cuts( VarR->_var.ops().first, *itVar1->second, Op<T>::l(itVar1->second->_range),
      Op<T>::u(itVar1->second->_range), *VarR, Op<T>::l(VarR->_range), Op<T>::u(VarR->_range),
      PolCut<T>::LE, loc::atan, 0, 0 );
  }
  // -- Nonconvex/Nonconcave Portion
  else{
    switch( options.BREAKPOINT_TYPE ){
      case PolImg<T>::Options::BIN:
      case PolImg<T>::Options::SOS2:{
        const unsigned NKNOTS = itVar1->second->create_subdiv( Op<T>::l(itVar1->second->_range),
          Op<T>::u(itVar1->second->_range) ).size();
        if( NKNOTS > 2 ){
          struct dc{
            static std::pair<double,double> atan1
              ( const double x, const double*rusr, const int*iusr )
              { return std::make_pair( x<0?std::atan(x)-x:0., x<0?1./(1.+x*x)-1.:0. ); }
            static std::pair<double,double> atan2
              ( const double x, const double*rusr, const int*iusr )
              { return std::make_pair( x>0?std::atan(x)-x:0., x>0?1./(1.+x*x)-1.:0. ); }
          };
          PolVar<T>* Var3 = _append_aux( Op<T>::atan(itVar1->second->_range)-itVar1->second->_range, true );
          PolVar<T>* Var4 = _append_aux( Op<T>::atan(itVar1->second->_range)-itVar1->second->_range, true );
          _semilinear_cuts( VarR->_var.ops().first, *itVar1->second, Op<T>::l(itVar1->second->_range),
            Op<T>::u(itVar1->second->_range), *Var3, PolCut<T>::LE, dc::atan1, 0, 0 );
          _sandwich_cuts( VarR->_var.ops().first, *itVar1->second, Op<T>::l(itVar1->second->_range),
            Op<T>::u(itVar1->second->_range), *Var3, 0., Op<T>::u(Var3->_range), PolCut<T>::GE,
            dc::atan1, 0, 0 );
          _semilinear_cuts( VarR->_var.ops().first, *itVar1->second, Op<T>::l(itVar1->second->_range),
            Op<T>::u(itVar1->second->_range), *Var4, PolCut<T>::GE, dc::atan2, 0, 0 );
          _sandwich_cuts( VarR->_var.ops().first, *itVar1->second, Op<T>::l(itVar1->second->_range),
            Op<T>::u(itVar1->second->_range), *Var4, Op<T>::l(Var4->_range), 0., PolCut<T>::LE,
            dc::atan2, 0, 0 );
          _add_cut( VarR->_var.ops().first, PolCut<T>::EQ, 0., *VarR, 1., *Var3, -1., *Var4, -1.,
              *itVar1->second, -1. );
          break;
        }
        // No break in order to append other "normal" cuts
      }
      case PolImg<T>::Options::NONE: default:{
        struct fct{ static double atanfunc
          ( const double x, const double*rusr, const int*iusr )
          { // f(z) = z-a-(1+z^2)*(atan(z)-atan(a)) = 0
            return x-(*rusr)-(1.+x*x)*(std::atan(x)-std::atan(*rusr)); }
        };
        // Cuts form below
        double xJcv = Op<T>::u(itVar1->second->_range);
        try{
          xJcv = _secant( 0., Op<T>::l(itVar1->second->_range), Op<T>::l(itVar1->second->_range), 0.,
            fct::atanfunc, options.ROOT_TOL, options.ROOT_MAXIT, &xJcv, 0 );
        }
        catch(...){
          xJcv = _goldsect( Op<T>::l(itVar1->second->_range), 0., fct::atanfunc, options.ROOT_TOL,
            options.ROOT_MAXIT, &xJcv, 0 );
        }
        if( mc::isequal( xJcv, Op<T>::l(itVar1->second->_range) ) )
          _semilinear_cuts( VarR->_var.ops().first, *itVar1->second, Op<T>::l(itVar1->second->_range),
            Op<T>::u(itVar1->second->_range), *VarR, PolCut<T>::GE, loc::atan, 0, 0 );
        else
          _sandwich_cuts( VarR->_var.ops().first, *itVar1->second, Op<T>::l(itVar1->second->_range), xJcv,
            *VarR, Op<T>::l(VarR->_range), Op<T>::u(VarR->_range), PolCut<T>::GE, loc::atan, 0, 0 );
        // Cuts from above
        double xJcc = Op<T>::l(itVar1->second->_range);
        try{
          xJcc = _secant( 0., Op<T>::u(itVar1->second->_range), 0., Op<T>::u(itVar1->second->_range),
            fct::atanfunc, options.ROOT_TOL, options.ROOT_MAXIT, &xJcc, 0 );
        }
        catch(...){
          xJcc = _goldsect( 0., Op<T>::u(itVar1->second->_range), fct::atanfunc, options.ROOT_TOL,
            options.ROOT_MAXIT, &xJcc, 0 );
        }
        if( mc::isequal( xJcc, Op<T>::u(itVar1->second->_range) ) )
          _semilinear_cuts( VarR->_var.ops().first, *itVar1->second, Op<T>::l(itVar1->second->_range),
            Op<T>::u(itVar1->second->_range), *VarR, PolCut<T>::LE, loc::atan, 0, 0 );
        else
          _sandwich_cuts( VarR->_var.ops().first, *itVar1->second, xJcc, Op<T>::u(itVar1->second->_range),
            *VarR, Op<T>::l(VarR->_range), Op<T>::u(VarR->_range), PolCut<T>::LE, loc::atan, 0, 0 );
        break;
      }
    }
  }
}

template <typename T>
inline PolVar<T>
cosh
( const PolVar<T>&Var1 )
{
  FFGraph* dag = Var1._var.dag();
#ifdef MC__POLIMG_CHECK
  if( !dag || !dag->curOp() )
    throw typename PolImg<T>::Exceptions( PolImg<T>::Exceptions::NOTALLOWED );
#endif

  FFVar* pFFVarR = dag->curOp()->pres;
  PolVar<T>* pVarR = Var1._img->_append_var( pFFVarR, Op<T>::cosh( Var1._range ), true );
  return *pVarR;
}

template <typename T> inline void
PolImg<T>::_add_cuts_COSH
( const PolVar<T>*VarR, FFVar*pVar1 )
{
  if( pVar1->cst() ){
    _add_cut( VarR->_var.ops().first, PolCut<T>::EQ, std::cosh( pVar1->num().val() ), *VarR, 1. );
    return;
  }

  auto itVar1 = _Vars.find( pVar1 );
  struct loc{ static std::pair<double,double> cosh
    ( const double x, const double*rusr, const int*iusr )
    { return std::make_pair( std::cosh(x), std::sinh(x) ); }
  };
  _semilinear_cuts( VarR->_var.ops().first, *itVar1->second, Op<T>::l(itVar1->second->_range),
    Op<T>::u(itVar1->second->_range), *VarR, PolCut<T>::LE, loc::cosh );
  _sandwich_cuts( VarR->_var.ops().first, *itVar1->second, Op<T>::l(itVar1->second->_range),
    Op<T>::u(itVar1->second->_range), *VarR, Op<T>::l(VarR->_range), Op<T>::u(VarR->_range),
    PolCut<T>::GE, loc::cosh );
}

template <typename T>
inline PolVar<T>
sinh
( const PolVar<T>&Var1 )
{
  FFGraph* dag = Var1._var.dag();
#ifdef MC__POLIMG_CHECK
  if( !dag || !dag->curOp() )
    throw typename PolImg<T>::Exceptions( PolImg<T>::Exceptions::NOTALLOWED );
#endif

  FFVar* pFFVarR = dag->curOp()->pres;
  PolVar<T>* pVarR = Var1._img->_append_var( pFFVarR, Op<T>::sinh( Var1._range ), true );
  return *pVarR;
}

template <typename T> inline void
PolImg<T>::_add_cuts_SINH
( const PolVar<T>*VarR, FFVar*pVar1 )
{
  if( pVar1->cst() ){
    _add_cut( VarR->_var.ops().first, PolCut<T>::EQ, std::sinh( pVar1->num().val() ), *VarR, 1. );
    return;
  }

  if( !options.ROOT_USE ) return;

  auto itVar1 = _Vars.find( pVar1 );
  struct loc{
    static std::pair<double,double> sinh
      ( const double x, const double*rusr, const int*iusr )
      { return std::make_pair( std::sinh(x), std::cosh(x)); }
  };

  // -- Convex Portion
  if( Op<T>::l(itVar1->second->_range) >= 0. ){
    _semilinear_cuts( VarR->_var.ops().first, *itVar1->second, Op<T>::l(itVar1->second->_range),
      Op<T>::u(itVar1->second->_range), *VarR, PolCut<T>::LE, loc::sinh, 0, 0 );
    _sandwich_cuts( VarR->_var.ops().first, *itVar1->second, Op<T>::l(itVar1->second->_range),
      Op<T>::u(itVar1->second->_range), *VarR, Op<T>::l(VarR->_range), Op<T>::u(VarR->_range),
      PolCut<T>::GE, loc::sinh, 0, 0 );
  }
  // -- Concave Portion
  else if( Op<T>::u(itVar1->second->_range) <= 0. ){
    _semilinear_cuts( VarR->_var.ops().first, *itVar1->second, Op<T>::l(itVar1->second->_range),
      Op<T>::u(itVar1->second->_range), *VarR, PolCut<T>::GE, loc::sinh, 0, 0 );
    _sandwich_cuts( VarR->_var.ops().first, *itVar1->second, Op<T>::l(itVar1->second->_range),
      Op<T>::u(itVar1->second->_range), *VarR, Op<T>::l(VarR->_range), Op<T>::u(VarR->_range),
      PolCut<T>::LE, loc::sinh, 0, 0 );
  }
  // -- Nonconvex/Nonconcave Portion
  else{
    switch( options.BREAKPOINT_TYPE ){
      case PolImg<T>::Options::BIN:
      case PolImg<T>::Options::SOS2:{
        const unsigned NKNOTS = itVar1->second->create_subdiv( Op<T>::l(itVar1->second->_range),
          Op<T>::u(itVar1->second->_range) ).size();
        if( NKNOTS > 2 ){
          struct dc{
            static std::pair<double,double> sinh1
              ( const double x, const double*rusr, const int*iusr )
              { return std::make_pair( x<0?std::sinh(x)-x:0., x<0?std::cosh(x)-1.:0. ); }
            static std::pair<double,double> sinh2
              ( const double x, const double*rusr, const int*iusr )
              { return std::make_pair( x>0?std::sinh(x)-x:0., x>0?std::cosh(x)-1.:0. ); }
          };
          PolVar<T>* Var3 = _append_aux( Op<T>::sinh( itVar1->second->_range ), true );
          PolVar<T>* Var4 = _append_aux( Op<T>::sinh( itVar1->second->_range ), true );
          _semilinear_cuts( VarR->_var.ops().first, *itVar1->second, Op<T>::l(itVar1->second->_range),
            Op<T>::u(itVar1->second->_range), *Var3, PolCut<T>::GE, dc::sinh1, 0, 0 );
          _sandwich_cuts( VarR->_var.ops().first, *itVar1->second, Op<T>::l(itVar1->second->_range),
            Op<T>::u(itVar1->second->_range), *Var3, Op<T>::l(VarR->_range), 0., PolCut<T>::LE, dc::sinh1, 0, 0 );
          _semilinear_cuts( VarR->_var.ops().first, *itVar1->second, Op<T>::l(itVar1->second->_range),
            Op<T>::u(itVar1->second->_range), *Var4, PolCut<T>::LE, dc::sinh2, 0, 0 );
          _sandwich_cuts( VarR->_var.ops().first, *itVar1->second, Op<T>::l(itVar1->second->_range),
            Op<T>::u(itVar1->second->_range), *Var4, 0., Op<T>::u(VarR->_range), PolCut<T>::GE, dc::sinh2, 0, 0 );
          _add_cut( VarR->_var.ops().first, PolCut<T>::EQ, 0., *VarR, 1., *Var3, -1., *Var4, -1.,
              *itVar1->second, -1. );
          break;
        }
        // No break in order to append other "normal" cuts
      }
      case PolImg<T>::Options::NONE: default:{
        struct fct{ static std::pair<double,double> sinhfunc
          ( const double x, const double*rusr, const int*iusr )
          { return std::make_pair(
              // f(z) = (z-a)*cosh(z)-(sinh(z)-sinh(a)) = 0
              (x-(*rusr))*std::cosh(x)-(std::sinh(x)-std::sinh(*rusr)),
              // f'(z) = (z-a)*sinh(z)
              (x-(*rusr))*std::sinh(x) ); }
        };
        // Cuts form above
        double xJcc = Op<T>::u(itVar1->second->_range);
        xJcc = _newton( Op<T>::l(itVar1->second->_range), Op<T>::l(itVar1->second->_range), 0.,
          fct::sinhfunc, options.ROOT_TOL, options.ROOT_MAXIT, &xJcc, 0 );
        if( mc::isequal( xJcc, Op<T>::l(itVar1->second->_range) ) )
          _semilinear_cuts( VarR->_var.ops().first, *itVar1->second, Op<T>::l(itVar1->second->_range),
            Op<T>::u(itVar1->second->_range), *VarR, PolCut<T>::LE, loc::sinh, 0, 0 );
        else
          _sandwich_cuts( VarR->_var.ops().first, *itVar1->second, Op<T>::l(itVar1->second->_range), xJcc,
            *VarR, Op<T>::l(VarR->_range), Op<T>::u(VarR->_range), PolCut<T>::LE, loc::sinh, 0, 0 );
        // Cuts from below
        double xJcv = Op<T>::l(itVar1->second->_range);
        xJcv = _newton( Op<T>::u(itVar1->second->_range), 0., Op<T>::u(itVar1->second->_range),
          fct::sinhfunc, options.ROOT_TOL, options.ROOT_MAXIT, &xJcv, 0 );
        if( mc::isequal( xJcv, Op<T>::u(itVar1->second->_range) ) )
          _semilinear_cuts( VarR->_var.ops().first, *itVar1->second, Op<T>::l(itVar1->second->_range),
            Op<T>::u(itVar1->second->_range), *VarR, PolCut<T>::GE, loc::sinh, 0, 0 );
        else
          _sandwich_cuts( VarR->_var.ops().first, *itVar1->second, xJcv, Op<T>::u(itVar1->second->_range),
            *VarR, Op<T>::l(VarR->_range), Op<T>::u(VarR->_range), PolCut<T>::GE, loc::sinh, 0, 0 );
        break;
      }
    }
  }
}

template <typename T>
inline PolVar<T>
tanh
( const PolVar<T>&Var1 )
{
  FFGraph* dag = Var1._var.dag();
#ifdef MC__POLIMG_CHECK
  if( !dag || !dag->curOp() )
    throw typename PolImg<T>::Exceptions( PolImg<T>::Exceptions::NOTALLOWED );
#endif

  FFVar* pFFVarR = dag->curOp()->pres;
  PolVar<T>* pVarR = Var1._img->_append_var( pFFVarR, Op<T>::tanh( Var1._range ), true );
  return *pVarR;
}

template <typename T> inline void
PolImg<T>::_add_cuts_TANH
( const PolVar<T>*VarR, FFVar*pVar1 )
{
  if( pVar1->cst() ){
    _add_cut( VarR->_var.ops().first, PolCut<T>::EQ, std::tanh( pVar1->num().val() ), *VarR, 1. );
    return;
  }
  
  if( !options.ROOT_USE ) return;

  auto itVar1 = _Vars.find( pVar1 );
  struct loc{
    static std::pair<double,double> tanh
      ( const double x, const double*rusr, const int*iusr )
      { return std::make_pair( std::tanh(x), 1.-sqr(std::tanh(x)) ); }
  };

  // -- Convex Portion
  if( Op<T>::u(itVar1->second->_range) <= 0. ){
    _semilinear_cuts( VarR->_var.ops().first, *itVar1->second, Op<T>::l(itVar1->second->_range),
      Op<T>::u(itVar1->second->_range), *VarR, PolCut<T>::LE, loc::tanh, 0, 0 );
    _sandwich_cuts( VarR->_var.ops().first, *itVar1->second, Op<T>::l(itVar1->second->_range),
      Op<T>::u(itVar1->second->_range), *VarR, Op<T>::l(VarR->_range), Op<T>::u(VarR->_range),
      PolCut<T>::GE, loc::tanh, 0, 0 );
  }
  // -- Concave Portion
  else if( Op<T>::l(itVar1->second->_range) >= 0. ){
    _semilinear_cuts( VarR->_var.ops().first, *itVar1->second, Op<T>::l(itVar1->second->_range),
      Op<T>::u(itVar1->second->_range), *VarR, PolCut<T>::GE, loc::tanh, 0, 0 );
    _sandwich_cuts( VarR->_var.ops().first, *itVar1->second, Op<T>::l(itVar1->second->_range),
      Op<T>::u(itVar1->second->_range), *VarR, Op<T>::l(VarR->_range), Op<T>::u(VarR->_range),
      PolCut<T>::LE, loc::tanh, 0, 0 );
  }
  // -- Nonconvex/Nonconcave Portion
  else{
    switch( options.BREAKPOINT_TYPE ){
      case PolImg<T>::Options::BIN:
      case PolImg<T>::Options::SOS2:{
        const unsigned NKNOTS = itVar1->second->create_subdiv( Op<T>::l(itVar1->second->_range),
          Op<T>::u(itVar1->second->_range) ).size();
        if( NKNOTS > 2 ){
          struct dc{
            static std::pair<double,double> tanh1
              ( const double x, const double*rusr, const int*iusr )
              { return std::make_pair( x<0?std::tanh(x)-x:0., x<0?-sqr(std::tanh(x)):0. ); }
            static std::pair<double,double> tanh2
              ( const double x, const double*rusr, const int*iusr )
              { return std::make_pair( x>0?std::tanh(x)-x:0., x>0?-sqr(std::tanh(x)):0. ); }
          };
          PolVar<T>* Var3 = _append_aux( Op<T>::tanh(itVar1->second->_range)-itVar1->second->_range, true );
          PolVar<T>* Var4 = _append_aux( Op<T>::tanh(itVar1->second->_range)-itVar1->second->_range, true );
          _semilinear_cuts( VarR->_var.ops().first, *itVar1->second, Op<T>::l(itVar1->second->_range),
            Op<T>::u(itVar1->second->_range), *Var3, PolCut<T>::LE, dc::tanh1, 0, 0 );
          _sandwich_cuts( VarR->_var.ops().first, *itVar1->second, Op<T>::l(itVar1->second->_range),
            Op<T>::u(itVar1->second->_range), *Var3, 0., Op<T>::u(Var3->_range), PolCut<T>::GE,
            dc::tanh1, 0, 0 );
          _semilinear_cuts( VarR->_var.ops().first, *itVar1->second, Op<T>::l(itVar1->second->_range),
            Op<T>::u(itVar1->second->_range), *Var4, PolCut<T>::GE, dc::tanh2, 0, 0 );
          _sandwich_cuts( VarR->_var.ops().first, *itVar1->second, Op<T>::l(itVar1->second->_range),
            Op<T>::u(itVar1->second->_range), *Var4, Op<T>::l(Var4->_range), 0., PolCut<T>::LE,
            dc::tanh2, 0, 0 );
          _add_cut( VarR->_var.ops().first, PolCut<T>::EQ, 0., *VarR, 1., *Var3, -1., *Var4, -1.,
              *itVar1->second, -1. );
          break;
        }
        // No break in order to append other "normal" cuts
      }
      case PolImg<T>::Options::NONE: default:{
        struct fct{ static double tanhfunc
          ( const double x, const double*rusr, const int*iusr )
          { // f(z) = (z-a)*(1-tanh(z)^2)-(tanh(z)-tanh(a)) = 0
            return (x-*rusr)*(1-sqr(std::tanh(x)))-(std::tanh(x)-std::tanh(*rusr)); }
        };
        // Cuts form below
        double xJcv = Op<T>::u(itVar1->second->_range);
        try{
          xJcv = _secant( 0., Op<T>::l(itVar1->second->_range), Op<T>::l(itVar1->second->_range), 0.,
            fct::tanhfunc, options.ROOT_TOL, options.ROOT_MAXIT, &xJcv, 0 );
        }
        catch(...){
          xJcv = _goldsect( Op<T>::l(itVar1->second->_range), 0., fct::tanhfunc, options.ROOT_TOL,
            options.ROOT_MAXIT, &xJcv, 0 );
        }
        if( mc::isequal( xJcv, Op<T>::l(itVar1->second->_range) ) )
          _semilinear_cuts( VarR->_var.ops().first, *itVar1->second, Op<T>::l(itVar1->second->_range),
            Op<T>::u(itVar1->second->_range), *VarR, PolCut<T>::GE, loc::tanh, 0, 0 );
        else
          _sandwich_cuts( VarR->_var.ops().first, *itVar1->second, Op<T>::l(itVar1->second->_range), xJcv,
            *VarR, Op<T>::l(VarR->_range), Op<T>::u(VarR->_range), PolCut<T>::GE, loc::tanh, 0, 0 );
        // Cuts from above
        double xJcc = Op<T>::l(itVar1->second->_range);
        try{
          xJcc = _secant( 0., Op<T>::u(itVar1->second->_range), 0., Op<T>::u(itVar1->second->_range),
            fct::tanhfunc, options.ROOT_TOL, options.ROOT_MAXIT, &xJcc, 0 );
        }
        catch(...){
          xJcc = _goldsect( 0., Op<T>::u(itVar1->second->_range), fct::tanhfunc, options.ROOT_TOL,
            options.ROOT_MAXIT, &xJcc, 0 );
        }
        if( mc::isequal( xJcc, Op<T>::u(itVar1->second->_range) ) )
          _semilinear_cuts( VarR->_var.ops().first, *itVar1->second, Op<T>::l(itVar1->second->_range),
            Op<T>::u(itVar1->second->_range), *VarR, PolCut<T>::LE, loc::tanh, 0, 0 );
        else
          _sandwich_cuts( VarR->_var.ops().first, *itVar1->second, xJcc, Op<T>::u(itVar1->second->_range),
            *VarR, Op<T>::l(VarR->_range), Op<T>::u(VarR->_range), PolCut<T>::LE, loc::tanh, 0, 0 );
        break;
      }
    }
  }
}

template <typename T>
inline PolVar<T>
erf
( const PolVar<T>&Var1 )
{
  FFGraph* dag = Var1._var.dag();
#ifdef MC__POLIMG_CHECK
  if( !dag || !dag->curOp() )
    throw typename PolImg<T>::Exceptions( PolImg<T>::Exceptions::NOTALLOWED );
#endif

  FFVar* pFFVarR = dag->curOp()->pres;
  PolVar<T>* pVarR = Var1._img->_append_var( pFFVarR, Op<T>::erf( Var1._range ), true );
  return *pVarR;
}

template <typename T> inline void
PolImg<T>::_add_cuts_ERF
( const PolVar<T>*VarR, FFVar*pVar1 )
{
  if( pVar1->cst() ){
    _add_cut( VarR->_var.ops().first, PolCut<T>::EQ, std::erf( pVar1->num().val() ), *VarR, 1. );
    return;
  }
  
  if( !options.ROOT_USE ) return;

  auto itVar1 = _Vars.find( pVar1 );
  struct loc{
    static std::pair<double,double> erf
      ( const double x, const double*rusr, const int*iusr )
      { return std::make_pair( std::erf(x), 2./std::sqrt(PI)*std::exp(-sqr(x)) ); }
  };

  // -- Convex Portion
  if( Op<T>::u(itVar1->second->_range) <= 0. ){
    _semilinear_cuts( VarR->_var.ops().first, *itVar1->second, Op<T>::l(itVar1->second->_range),
      Op<T>::u(itVar1->second->_range), *VarR, PolCut<T>::LE, loc::erf, 0, 0 );
    _sandwich_cuts( VarR->_var.ops().first, *itVar1->second, Op<T>::l(itVar1->second->_range),
      Op<T>::u(itVar1->second->_range), *VarR, Op<T>::l(VarR->_range), Op<T>::u(VarR->_range),
      PolCut<T>::GE, loc::erf, 0, 0 );
  }
  // -- Concave Portion
  else if( Op<T>::l(itVar1->second->_range) >= 0. ){
    _semilinear_cuts( VarR->_var.ops().first, *itVar1->second, Op<T>::l(itVar1->second->_range),
      Op<T>::u(itVar1->second->_range), *VarR, PolCut<T>::GE, loc::erf, 0, 0 );
    _sandwich_cuts( VarR->_var.ops().first, *itVar1->second, Op<T>::l(itVar1->second->_range),
      Op<T>::u(itVar1->second->_range), *VarR, Op<T>::l(VarR->_range), Op<T>::u(VarR->_range),
      PolCut<T>::LE, loc::erf, 0, 0 );
  }
  // -- Nonconvex/Nonconcave Portion
  else{
    switch( options.BREAKPOINT_TYPE ){
      case PolImg<T>::Options::BIN:
      case PolImg<T>::Options::SOS2:{
        const unsigned NKNOTS = itVar1->second->create_subdiv( Op<T>::l(itVar1->second->_range),
          Op<T>::u(itVar1->second->_range) ).size();
        if( NKNOTS > 2 ){
          struct dc{
            static std::pair<double,double> erf1
              ( const double x, const double*rusr, const int*iusr )
              { return std::make_pair( x<0?std::erf(x)-2./std::sqrt(PI)*x:0., x<0?2./std::sqrt(PI)*(std::exp(-sqr(x))-1.):0. ); }
            static std::pair<double,double> erf2
              ( const double x, const double*rusr, const int*iusr )
              { return std::make_pair( x>0?std::erf(x)-2./std::sqrt(PI)*x:0., x>0?2./std::sqrt(PI)*(std::exp(-sqr(x))-1.):0. ); }
          };
          PolVar<T>* Var3 = _append_aux( Op<T>::erf(itVar1->second->_range)-2./std::sqrt(PI)*itVar1->second->_range, true );
          PolVar<T>* Var4 = _append_aux( Op<T>::erf(itVar1->second->_range)-2./std::sqrt(PI)*itVar1->second->_range, true );
          _semilinear_cuts( VarR->_var.ops().first, *itVar1->second, Op<T>::l(itVar1->second->_range),
            Op<T>::u(itVar1->second->_range), *Var3, PolCut<T>::LE, dc::erf1, 0, 0 );
          _sandwich_cuts( VarR->_var.ops().first, *itVar1->second, Op<T>::l(itVar1->second->_range),
            Op<T>::u(itVar1->second->_range), *Var3, 0., Op<T>::u(Var3->_range), PolCut<T>::GE,
            dc::erf1, 0, 0 );
          _semilinear_cuts( VarR->_var.ops().first, *itVar1->second, Op<T>::l(itVar1->second->_range),
            Op<T>::u(itVar1->second->_range), *Var4, PolCut<T>::GE, dc::erf2, 0, 0 );
          _sandwich_cuts( VarR->_var.ops().first, *itVar1->second, Op<T>::l(itVar1->second->_range),
            Op<T>::u(itVar1->second->_range), *Var4, Op<T>::l(Var4->_range), 0., PolCut<T>::LE,
            dc::erf2, 0, 0 );
          _add_cut( VarR->_var.ops().first, PolCut<T>::EQ, 0., *VarR, 1., *Var3, -1., *Var4, -1.,
              *itVar1->second, -2./std::sqrt(PI) );
          break;
        }
        // No break in order to append other "normal" cuts
      }
      case PolImg<T>::Options::NONE: default:{
        struct fct{ static double erffunc
          ( const double x, const double*rusr, const int*iusr )
          { // f(z) = (z-a)*exp(-z^2)-sqrt(pi)/2.*(erf(z)-erf(a)) = 0
            return (x-*rusr)*std::exp(-x*x)-std::sqrt(PI)/2.*(std::erf(x)-std::erf(*rusr)); }
        };
        // Cuts form below
        double xJcv = Op<T>::u(itVar1->second->_range);
        try{
          xJcv = _secant( 0., Op<T>::l(itVar1->second->_range), Op<T>::l(itVar1->second->_range), 0.,
            fct::erffunc, options.ROOT_TOL, options.ROOT_MAXIT, &xJcv, 0 );
        }
        catch(...){
          xJcv = _goldsect( Op<T>::l(itVar1->second->_range), 0., fct::erffunc, options.ROOT_TOL,
            options.ROOT_MAXIT, &xJcv, 0 );
        }
        if( mc::isequal( xJcv, Op<T>::l(itVar1->second->_range) ) )
          _semilinear_cuts( VarR->_var.ops().first, *itVar1->second, Op<T>::l(itVar1->second->_range),
            Op<T>::u(itVar1->second->_range), *VarR, PolCut<T>::GE, loc::erf, 0, 0 );
        else
          _sandwich_cuts( VarR->_var.ops().first, *itVar1->second, Op<T>::l(itVar1->second->_range), xJcv,
            *VarR, Op<T>::l(VarR->_range), Op<T>::u(VarR->_range), PolCut<T>::GE, loc::erf, 0, 0 );
        // Cuts from above
        double xJcc = Op<T>::l(itVar1->second->_range);
        try{
          xJcc = _secant( 0., Op<T>::u(itVar1->second->_range), 0., Op<T>::u(itVar1->second->_range),
            fct::erffunc, options.ROOT_TOL, options.ROOT_MAXIT, &xJcc, 0 );
        }
        catch(...){
          xJcc = _goldsect( 0., Op<T>::u(itVar1->second->_range), fct::erffunc, options.ROOT_TOL,
            options.ROOT_MAXIT, &xJcc, 0 );
        }
        if( mc::isequal( xJcc, Op<T>::u(itVar1->second->_range) ) )
          _semilinear_cuts( VarR->_var.ops().first, *itVar1->second, Op<T>::l(itVar1->second->_range),
            Op<T>::u(itVar1->second->_range), *VarR, PolCut<T>::LE, loc::erf, 0, 0 );
        else
          _sandwich_cuts( VarR->_var.ops().first, *itVar1->second, xJcc, Op<T>::u(itVar1->second->_range),
            *VarR, Op<T>::l(VarR->_range), Op<T>::u(VarR->_range), PolCut<T>::LE, loc::erf, 0, 0 );
        break;
      }
    }
  }
}

template <typename T>
inline PolVar<T>
fabs
( const PolVar<T>&Var1 )
{
  FFGraph* dag = Var1._var.dag();
#ifdef MC__POLIMG_CHECK
  if( !dag || !dag->curOp() )
    throw typename PolImg<T>::Exceptions( PolImg<T>::Exceptions::NOTALLOWED );
#endif

  FFVar* pFFVarR = dag->curOp()->pres;
  PolVar<T>* pVarR = Var1._img->_append_var( pFFVarR, Op<T>::fabs( Var1._range ), true );
  return *pVarR;
}

template <typename T> inline void
PolImg<T>::_add_cuts_FABS
( const PolVar<T>*VarR, FFVar*pVar1 )
{
  // Constant operand
  if( pVar1->cst() ){
    _add_cut( VarR->_var.ops().first, PolCut<T>::EQ, std::fabs( pVar1->num().val() ), *VarR, 1. );
    return;
  }

  // No relaxation
  if( !options.RELAX_DISC ){
    auto itVar1 = _Vars.find( pVar1 );
    _add_cut( VarR->_var.ops().first, *VarR, *itVar1->second );
    return;
  }

  auto itVar1 = _Vars.find( pVar1 );

  // Positive branch only
  if( Op<T>::l(itVar1->second->_range) >= 0. ){
    _add_cut( VarR->_var.ops().first, PolCut<T>::EQ, 0., *VarR, 1., *itVar1->second, -1. );
    return;
  }

  // Negative branch only
  if( Op<T>::u(itVar1->second->_range) <= 0. ){
    _add_cut( VarR->_var.ops().first, PolCut<T>::EQ, 0., *VarR, 1., *itVar1->second,  1. );
    return;
  }

  // Linear overestimator
  if( options.RELAX_DISC == 1 ){
    double XL = Op<T>::l(itVar1->second->_range),  dX = Op<T>::diam(itVar1->second->_range),
           YL = std::fabs(Op<T>::l(itVar1->second->_range)), dY = std::fabs(Op<T>::u(itVar1->second->_range))-YL;
    _add_cut( VarR->_var.ops().first, PolCut<T>::GE, dY*XL-dX*YL, *VarR, -dX, *itVar1->second, dY );
  }

  // Piecewise-linear overestimator
  else{
    const double M1 =  2*Op<T>::u(itVar1->second->_range);
    const double M2 = -2*Op<T>::l(itVar1->second->_range);
    PolVar<T>* VarB = _append_aux( Op<T>::zeroone(), false );
    _add_cut( VarR->_var.ops().first, PolCut<T>::LE, M2, *VarR, 1., *itVar1->second, -1., *VarB,  M2 );
    _add_cut( VarR->_var.ops().first, PolCut<T>::LE, 0., *VarR, 1., *itVar1->second,  1., *VarB, -M1 );
  }
  
  // Linear underestimators
  _add_cut( VarR->_var.ops().first, PolCut<T>::GE, 0., *VarR, 1., *itVar1->second,  -1. );
  _add_cut( VarR->_var.ops().first, PolCut<T>::GE, 0., *VarR, 1., *itVar1->second,   1. );
}

template <typename T> inline bool
PolImg<T>::_add_LQ_FABS
( PolLQExpr<T>*&pLQ, const PolVar<T>*VarR, FFVar*pVar1 )
{
  auto itVar1 = _Vars.find( pVar1 );
  if( !pVar1->cst() || Op<T>::l(itVar1->second->_range)*Op<T>::u(itVar1->second->_range) < 0. ) return false;
  if( !pLQ ) pLQ = _append_LQ( VarR );
  if( pVar1->cst() )
    pLQ->substitute( VarR, std::fabs(pVar1->num().val()) );
  else{
    if( Op<T>::l(itVar1->second->_range) >= 0 )
      pLQ->substitute( VarR, 1., itVar1->second );
    else
      pLQ->substitute( VarR, -1., itVar1->second );
  }
  return true;
}

template <typename T>
inline PolVar<T>
fstep
( const PolVar<T>&Var1 )
{
  FFGraph* dag = Var1._var.dag();
#ifdef MC__POLIMG_CHECK
  if( !dag || !dag->curOp() )
    throw typename PolImg<T>::Exceptions( PolImg<T>::Exceptions::NOTALLOWED );
#endif

  FFVar* pFFVarR = dag->curOp()->pres;
  PolVar<T>* pVarR = Var1._img->_append_var( pFFVarR, Op<T>::fstep( Var1._range ), true );
  return *pVarR;
}

template <typename T> inline void
PolImg<T>::_add_cuts_FSTEP
( const PolVar<T>*VarR, FFVar*pVar1 )
{
  // Constant operand
  if( pVar1->cst() ){
    _add_cut( VarR->_var.ops().first, PolCut<T>::EQ, mc::fstep( pVar1->num().val() ), *VarR, 1. );
    return;
  }

  // No relaxation
  if( !options.RELAX_DISC ){
    auto itVar1 = _Vars.find( pVar1 );
    _add_cut( VarR->_var.ops().first, *VarR, *itVar1->second );
    return;
  }

  auto itVar1 = _Vars.find( pVar1 );
  
  // Positive branch only
  if( Op<T>::l(itVar1->second->_range) >= 0. ){
    _add_cut( VarR->_var.ops().first, PolCut<T>::EQ, mc::fstep( Op<T>::l(itVar1->second->_range) ), *VarR, 1. );
  }

  // Negative branch only
  else if( Op<T>::u(itVar1->second->_range) < 0. ){
    _add_cut( VarR->_var.ops().first, PolCut<T>::EQ, mc::fstep( Op<T>::u(itVar1->second->_range) ), *VarR, 1. );
  }
  
  // Linear overestimator
  else if( options.RELAX_DISC == 1 ){
    _add_cut( VarR->_var.ops().first, PolCut<T>::GE, 0., *VarR, Op<T>::u(itVar1->second->_range),
                 *itVar1->second,  -1. );
    _add_cut( VarR->_var.ops().first, PolCut<T>::GE, Op<T>::l(itVar1->second->_range),
                 *VarR, Op<T>::l(itVar1->second->_range), *itVar1->second,  1. );
  }

  // Piecewise-linear overestimator
  else{
    PolVar<T>* VarB = _append_aux( Op<T>::zeroone(), false );
    _add_cut( VarR->_var.ops().first, PolCut<T>::EQ, 0., *VarR, 1., *VarB, -1. );
    _add_cut( VarR->_var.ops().first, PolCut<T>::GE, 0., *VarR, Op<T>::u(itVar1->second->_range),
                 *itVar1->second,  -1., *VarB, Op<T>::u(itVar1->second->_range) );
    _add_cut( VarR->_var.ops().first, PolCut<T>::GE, Op<T>::l(itVar1->second->_range), 
                 *itVar1->second,  1., *VarB, Op<T>::l(itVar1->second->_range) );
  }
}

template <typename T> inline bool
PolImg<T>::_add_LQ_FSTEP
( PolLQExpr<T>*&pLQ, const PolVar<T>*VarR, FFVar*pVar1 )
{
  auto itVar1 = _Vars.find( pVar1 );
  if( !pVar1->cst() || (Op<T>::l(itVar1->second->_range) < 0. && Op<T>::u(itVar1->second->_range) >= 0.) ) return false;
  if( !pLQ ) pLQ = _append_LQ( VarR );
  if( pVar1->cst() )
    pLQ->substitute( VarR, mc::fstep(pVar1->num().val()) );
  else
    pLQ->substitute( VarR, mc::fstep(Op<T>::l(itVar1->second->_range)) );
  return true;
}

template <typename T>
inline PolVar<T>
min
( const PolVar<T>&Var1, const PolVar<T>&Var2 )
{
  if( Var1._img && Var2._img && Var1._img != Var2._img )
    throw typename PolImg<T>::Exceptions( PolImg<T>::Exceptions::ENVMIS );
  PolImg<T>* img = Var1._img? Var1._img: Var2._img;
  FFGraph* dag = Var1._var.cst()? Var2._var.dag(): Var1._var.dag();
  if( !dag || !dag->curOp() )
    throw typename PolImg<T>::Exceptions( PolImg<T>::Exceptions::NOTALLOWED );
  FFVar* pFFVarR = dag->curOp()->pres;
  PolVar<T>* pVarR = img->_append_var( pFFVarR, Op<T>::min( Var1.range(), Var2.range() ), true );
  return *pVarR;
}

template <typename T> inline void
PolImg<T>::_add_cuts_MINF
( const PolVar<T>*VarR, FFVar*pVar1, FFVar*pVar2 )
{
  // Both operands constant
  if( pVar1->cst() && pVar2->cst() ){
    _add_cut( VarR->_var.ops().first, PolCut<T>::EQ, std::min( pVar1->num().val(), pVar2->num().val() ), *VarR, 1. );
    return;
  }

  // No relaxation
  it_Vars itVar1, itVar2;
  if( !options.RELAX_DISC ){
    if( pVar1->cst() ){
      itVar2 = _Vars.find( pVar2 );
      _add_cut( VarR->_var.ops().first, *VarR, *itVar2->second, pVar1->num().val() );
    }
    else if( pVar2->cst() ){
      itVar1 = _Vars.find( pVar1 );
      _add_cut( VarR->_var.ops().first, *VarR, *itVar1->second, pVar2->num().val() );
    }
    else{
      itVar1 = _Vars.find( pVar1 );
      itVar2 = _Vars.find( pVar2 );
      _add_cut( VarR->_var.ops().first, *VarR, *itVar1->second, *itVar2->second );
    }
    return;
  }

  // Set big-M values
  double M1 = 0., M2 = 0.;
  if( pVar1->cst() ){
    itVar2 = _Vars.find( pVar2 );
    M1 = pVar1->num().val() - Op<T>::l(itVar2->second->_range);
    M2 = Op<T>::u(itVar2->second->_range) - pVar1->num().val();
  }
  else if( pVar2->cst() ){
    itVar1 = _Vars.find( pVar1 );
    M1 = Op<T>::u(itVar1->second->_range) - pVar2->num().val();
    M2 = pVar2->num().val() - Op<T>::l(itVar1->second->_range);
  }
  else{
    itVar1 = _Vars.find( pVar1 );
    itVar2 = _Vars.find( pVar2 );
    M1 = Op<T>::u(itVar1->second->_range) - Op<T>::l(itVar2->second->_range);
    M2 = Op<T>::u(itVar2->second->_range) - Op<T>::l(itVar1->second->_range);
  }

  // Special cases
  if( M1 <= 0 ){
    if( pVar1->cst() )
      _add_cut( VarR->_var.ops().first, PolCut<T>::EQ, pVar1->num().val(), *VarR, 1. );    
    else
      _add_cut( VarR->_var.ops().first, PolCut<T>::EQ, 0., *VarR, 1., *itVar1->second, -1. );
    return;
  }
  if( M2 <= 0 ){
    if( pVar2->cst() )
      _add_cut( VarR->_var.ops().first, PolCut<T>::EQ, pVar2->num().val(), *VarR, 1. );    
    else
      _add_cut( VarR->_var.ops().first, PolCut<T>::EQ, 0., *VarR, 1., *itVar2->second, -1. );
    return;
  }

  // Linear underestimator and piecewise-linear overestimator
  PolVar<T>* VarB = _append_aux( Op<T>::zeroone(), false );
  if( pVar1->cst() ){
    _add_cut( VarR->_var.ops().first, PolCut<T>::LE, pVar1->num().val(),    *VarR, 1. );
    _add_cut( VarR->_var.ops().first, PolCut<T>::GE, pVar1->num().val()-M1, *VarR, 1., *VarB, -M1 );
  }
  else{
    _add_cut( VarR->_var.ops().first, PolCut<T>::LE, 0.,  *VarR, 1., *itVar1->second, -1. );
    _add_cut( VarR->_var.ops().first, PolCut<T>::GE, -M1, *VarR, 1., *itVar1->second, -1., *VarB, -M1 );
  }
  if( pVar2->cst() ){
    _add_cut( VarR->_var.ops().first, PolCut<T>::LE, pVar2->num().val(), *VarR, 1. );
    _add_cut( VarR->_var.ops().first, PolCut<T>::GE, pVar2->num().val(), *VarR, 1., *VarB, M2 );
  }
  else{
    _add_cut( VarR->_var.ops().first, PolCut<T>::LE, 0., *VarR, 1., *itVar2->second, -1. );
    _add_cut( VarR->_var.ops().first, PolCut<T>::GE, 0., *VarR, 1., *itVar2->second, -1., *VarB,  M2 );
  }
}

template <typename T> inline bool
PolImg<T>::_add_LQ_MINF
( PolLQExpr<T>*&pLQ, const PolVar<T>*VarR, FFVar*pVar1, FFVar*pVar2 )
{
    if( pVar1->cst() && pVar2->cst() ){
    pLQ->substitute( VarR, std::min( pVar1->num().val(), pVar2->num().val() ) );    
    return true;
  }
  
  if( pVar1->cst() ){
    auto itVar2 = _Vars.find( pVar2 );
    if( pVar1->num().val() < Op<T>::l(itVar2->second->_range) ){
      pLQ->substitute( VarR, pVar1->num().val() );
      return true;
    }
    else if( pVar1->num().val() > Op<T>::u(itVar2->second->_range) ){
      pLQ->substitute( VarR, 1., itVar2->second );
      return true;
    }
    return false;
  }
  
  if( pVar2->cst() ){
    auto itVar1 = _Vars.find( pVar1 );
    if( pVar2->num().val() < Op<T>::l(itVar1->second->_range) ){
      pLQ->substitute( VarR, pVar2->num().val() );
      return true;
    }
    else if( pVar2->num().val() > Op<T>::u(itVar1->second->_range) ){
      pLQ->substitute( VarR, 1., itVar1->second );
      return true;
    }
    return false;
  }

  auto itVar1 = _Vars.find( pVar1 );
  auto itVar2 = _Vars.find( pVar2 );
  if( Op<T>::u(itVar1->second->_range) < Op<T>::l(itVar2->second->_range) ){
    pLQ->substitute( VarR, 1., itVar1->second );
    return true;
  }
  else if( Op<T>::l(itVar1->second->_range) > Op<T>::u(itVar2->second->_range) ){
    pLQ->substitute( VarR, 1., itVar2->second );
    return true;
  }
  return false;
}

template <typename T>
inline PolVar<T>
max
( const PolVar<T>&Var1, const PolVar<T>&Var2 )
{
  if( Var1._img && Var2._img && Var1._img != Var2._img )
    throw typename PolImg<T>::Exceptions( PolImg<T>::Exceptions::ENVMIS );
  PolImg<T>* img = Var1._img? Var1._img: Var2._img;
  FFGraph* dag = Var1._var.cst()? Var2._var.dag(): Var1._var.dag();
  if( !dag || !dag->curOp() )
    throw typename PolImg<T>::Exceptions( PolImg<T>::Exceptions::NOTALLOWED );
  FFVar* pFFVarR = dag->curOp()->pres;
  PolVar<T>* pVarR = img->_append_var( pFFVarR, Op<T>::max( Var1.range(), Var2.range() ), true );
  return *pVarR;
}

template <typename T> inline void
PolImg<T>::_add_cuts_MAXF
( const PolVar<T>*VarR, FFVar*pVar1, FFVar*pVar2 )
{
  // Both operands constant
  if( pVar1->cst() && pVar2->cst() ){
    _add_cut( VarR->_var.ops().first, PolCut<T>::EQ, std::max( pVar1->num().val(), pVar2->num().val() ), *VarR, 1. );
    return;
  }

  // No relaxation
  it_Vars itVar1, itVar2;
  if( !options.RELAX_DISC ){
    if( pVar1->cst() ){
      itVar2 = _Vars.find( pVar2 );
      _add_cut( VarR->_var.ops().first, *VarR, *itVar2->second, pVar1->num().val() );
    }
    else if( pVar2->cst() ){
      itVar1 = _Vars.find( pVar1 );
      _add_cut( VarR->_var.ops().first, *VarR, *itVar1->second, pVar2->num().val() );
    }
    else{
      itVar1 = _Vars.find( pVar1 );
      itVar2 = _Vars.find( pVar2 );
      _add_cut( VarR->_var.ops().first, *VarR, *itVar1->second, *itVar2->second );
    }
    return;
  }

  // Set big-M values
  double M1 = 0., M2 = 0.;
  if( pVar1->cst() ){
    itVar2 = _Vars.find( pVar2 );
    M1 = pVar1->num().val() - Op<T>::l(itVar2->second->_range);
    M2 = Op<T>::u(itVar2->second->_range) - pVar1->num().val();
  }
  else if( pVar2->cst() ){
    itVar1 = _Vars.find( pVar1 );
    M1 = Op<T>::u(itVar1->second->_range) - pVar2->num().val();
    M2 = pVar2->num().val() - Op<T>::l(itVar1->second->_range);
  }
  else{
    itVar1 = _Vars.find( pVar1 );
    itVar2 = _Vars.find( pVar2 );
    M1 = Op<T>::u(itVar1->second->_range) - Op<T>::l(itVar2->second->_range);
    M2 = Op<T>::u(itVar2->second->_range) - Op<T>::l(itVar1->second->_range);
  }

  // Special cases
  if( M1 <= 0 ){
    if( pVar2->cst() )
      _add_cut( VarR->_var.ops().first, PolCut<T>::EQ, pVar2->num().val(), *VarR, 1. );    
    else
      _add_cut( VarR->_var.ops().first, PolCut<T>::EQ, 0., *VarR, 1., *itVar2->second, -1. );
    return;
  }
  if( M2 <= 0 ){
    if( pVar1->cst() )
      _add_cut( VarR->_var.ops().first, PolCut<T>::EQ, pVar1->num().val(), *VarR, 1. );    
    else
      _add_cut( VarR->_var.ops().first, PolCut<T>::EQ, 0., *VarR, 1., *itVar1->second, -1. );
    return;
  }

  // Linear underestimator and piecewise-linear overestimator
  PolVar<T>* VarB = _append_aux( Op<T>::zeroone(), false );
  if( pVar1->cst() ){
    _add_cut( VarR->_var.ops().first, PolCut<T>::GE, pVar1->num().val(),    *VarR, 1. );
    _add_cut( VarR->_var.ops().first, PolCut<T>::LE, pVar1->num().val()-M2, *VarR, 1., *VarB, M2 );
  }
  else{
    _add_cut( VarR->_var.ops().first, PolCut<T>::GE, 0.,  *VarR, 1., *itVar1->second, -1. );
    _add_cut( VarR->_var.ops().first, PolCut<T>::LE, M2, *VarR, 1., *itVar1->second, -1., *VarB, M2 );
  }
  if( pVar2->cst() ){
    _add_cut( VarR->_var.ops().first, PolCut<T>::GE, pVar2->num().val(), *VarR, 1. );
    _add_cut( VarR->_var.ops().first, PolCut<T>::LE, pVar2->num().val(), *VarR, 1., *VarB, -M1 );
  }
  else{
    _add_cut( VarR->_var.ops().first, PolCut<T>::GE, 0., *VarR, 1., *itVar2->second, -1. );
    _add_cut( VarR->_var.ops().first, PolCut<T>::LE, 0., *VarR, 1., *itVar2->second, -1., *VarB,  -M1 );
  }
}

template <typename T> inline bool
PolImg<T>::_add_LQ_MAXF
( PolLQExpr<T>*&pLQ, const PolVar<T>*VarR, FFVar*pVar1, FFVar*pVar2 )
{
  if( pVar1->cst() && pVar2->cst() ){
    pLQ->substitute( VarR, std::max( pVar1->num().val(), pVar2->num().val() ) );    
    return true;
  }
  
  if( pVar1->cst() ){
    auto itVar2 = _Vars.find( pVar2 );
    if( pVar1->num().val() > Op<T>::u(itVar2->second->_range) ){
      pLQ->substitute( VarR, pVar1->num().val() );
      return true;
    }
    else if( pVar1->num().val() < Op<T>::l(itVar2->second->_range) ){
      pLQ->substitute( VarR, 1., itVar2->second );
      return true;
    }
    return false;
  }
  
  if( pVar2->cst() ){
    auto itVar1 = _Vars.find( pVar1 );
    if( pVar2->num().val() > Op<T>::u(itVar1->second->_range) ){
      pLQ->substitute( VarR, pVar2->num().val() );
      return true;
    }
    else if( pVar2->num().val() < Op<T>::l(itVar1->second->_range) ){
      pLQ->substitute( VarR, 1., itVar1->second );
      return true;
    }
    return false;
  }

  auto itVar1 = _Vars.find( pVar1 );
  auto itVar2 = _Vars.find( pVar2 );
  if( Op<T>::l(itVar1->second->_range) > Op<T>::u(itVar2->second->_range) ){
    pLQ->substitute( VarR, 1., itVar1->second );
    return true;
  }
  else if( Op<T>::u(itVar1->second->_range) < Op<T>::l(itVar2->second->_range) ){
    pLQ->substitute( VarR, 1., itVar2->second );
    return true;
  }  
  return false;
}

} // namespace mc

//#include "mcop.hpp"

namespace mc
{

//! @brief Specialization of the mc::Op templated structure for use of type mc::PolVar as template type in other MC++ classes
template< typename T > struct Op< mc::PolVar<T> >
{
  typedef mc::PolVar<T> PV;
  static PV point( const double c ) { return PV(c); }
  static PV zeroone(){ throw std::runtime_error("operation not permitted"); }// { return PV( mc::Op<T>::zeroone() ); }
  static void I(PV& x, const PV&y) { x = y; }
  static double l(const PV& x) { return mc::Op<T>::l(x.range()); }
  static double u(const PV& x) { return mc::Op<T>::u(x.range()); }
  static double abs (const PV& x) { return mc::Op<T>::abs(x.range());  }
  static double mid (const PV& x) { return mc::Op<T>::mid(x.range());  }
  static double diam(const PV& x) { return mc::Op<T>::diam(x.range()); }
  static PV inv (const PV& x){ return mc::inv(x);  }
  static PV sqr (const PV& x){ return mc::sqr(x);  }
  static PV sqrt(const PV& x){ return mc::sqrt(x); }
  static PV log (const PV& x){ return mc::log(x);  }
  static PV xlog(const PV& x){ return mc::xlog(x); }
  static PV lmtd(const PV& x, const PV& y)
    { throw std::runtime_error("operation not permitted"); }
//  { return mc::lmtd(x,y); }
  static PV rlmtd(const PV& x, const PV& y)
    { throw std::runtime_error("operation not permitted"); }
//  { return mc::rlmtd(x,y); }
  static PV fabs(const PV& x){ return mc::fabs(x); }
  static PV exp (const PV& x){ return mc::exp(x);  }
  static PV cos (const PV& x){ return mc::cos(x);  }
  static PV sin (const PV& x){ return mc::sin(x);  }
  static PV tan (const PV& x){ return mc::tan(x);  }
  static PV acos(const PV& x){ return mc::acos(x); }
  static PV asin(const PV& x){ return mc::asin(x); }
  static PV atan(const PV& x){ return mc::atan(x); }
  static PV cosh(const PV& x){ return mc::cosh(x); }
  static PV sinh(const PV& x){ return mc::sinh(x); }
  static PV tanh(const PV& x){ return mc::tanh(x); }
  static PV erf (const PV& x){ return mc::erf(x);  }
  static PV erfc(const PV& x){ return 1-mc::erf(x); }
  static PV fstep(const PV& x){ return mc::fstep(x); }
  static PV bstep(const PV& x){ return mc::fstep(-x); }
  static PV min (const PV& x, const PV& y)
    { return mc::min(x,y);  }
  static PV max (const PV& x, const PV& y)
    { return mc::max(x,y);  }
  static PV arh (const PV& x, const double k){ return mc::exp(-k/x); }
  template <typename EXP> static PV pow(const PV& x, const EXP& y) { return mc::pow(x,y); }
  static PV cheb (const PV& x, const unsigned n) { return mc::cheb(x,n); }
  static PV prod (const unsigned int n, const PV* x) { return mc::prod(n,x); }
  static PV monom (const unsigned int n, const PV* x, const unsigned* k)
    { throw std::runtime_error("operation not permitted"); }
//  { return mc::monom(n,x,k); }
  static PV hull(const PV& x, const PV& y){ return mc::Op<T>::hull(x.range(),y.range()); }
  static bool inter(PV& xIy, const PV& x, const PV& y){
    try{ xIy = x^y; return true; }
    catch(typename mc::PolImg<T>::Exceptions &eObj){ return false; }
  }
  static bool eq(const PV& x, const PV& y)
    { return mc::Op<T>::eq(x.range(),y.range()); }
  static bool ne(const PV& x, const PV& y)
    { return mc::Op<T>::ne(x.range(),y.range()); }
  static bool lt(const PV& x, const PV& y)
    { return mc::Op<T>::lt(x.range(),y.range()); }
  static bool le(const PV& x, const PV& y)
    { return mc::Op<T>::le(x.range(),y.range()); }
  static bool gt(const PV& x, const PV& y)
    { return mc::Op<T>::gt(x.range(),y.range()); }
  static bool ge(const PV& x, const PV& y)
    { return mc::Op<T>::ge(x.range(),y.range()); }
};

} // namespace mc

#endif<|MERGE_RESOLUTION|>--- conflicted
+++ resolved
@@ -333,14 +333,10 @@
   template< class U > friend  PolVar<U> fabs( const PolVar<U>& );
   template< class U > friend  PolVar<U> erf( const PolVar<U>& );
   template< class U > friend  PolVar<U> fstep( const PolVar<U>& );
-<<<<<<< HEAD
-  //template< class U > friend  PolVar<U> cmon( std::map< const PolVar<U>, const PolVar<U> >& );
-=======
   template< class U > friend  PolVar<U> max( const PolVar<U>&, const PolVar<U>& );  
   template< class U > friend  PolVar<U> min( const PolVar<U>&, const PolVar<U>& );  
   template< class U > friend  PolVar<U> lmtd( const PolVar<U>&, const PolVar<U>& );  
   template< class U > friend  PolVar<U> rlmtd( const PolVar<U>&, const PolVar<U>& );  
->>>>>>> 029b4442
 
   public:
     /** @ingroup POLYTOPE
@@ -1092,13 +1088,8 @@
 
 //! @brief C++ structure for holding information about linear-quadratic subexpressions in a polytopic image
 ////////////////////////////////////////////////////////////////////////
-<<<<<<< HEAD
-//! mc::PolLinEq is a C++ structure for holding information about
-//! linear expressions (equalities) in a polytopic image.
-=======
 //! mc::PolLQExpr is a C++ structure for holding information about
 //! linear or quadratic subexpressions in a polytopic image.
->>>>>>> 029b4442
 ////////////////////////////////////////////////////////////////////////
 template< class T >
 class PolLQExpr
@@ -2006,13 +1997,6 @@
     ( FFOp*op, const typename PolCut<T>::TYPE type, const double b,
       const std::map<U,PolVar<T>>&X, const std::map<U,double>&a,
       const PolVar<T>&X1, const double a1 );
-<<<<<<< HEAD
-  //! @brief Appends new relaxation cut in _Cuts w/ variable and coefficient maps
-  template <typename U> typename t_Cuts::iterator _append_cut
-    ( FFOp*op, const typename PolCut<T>::TYPE type, const double b,
-      const std::map<U,PolVar<T>>&X, const std::map<U,double>&a,
-      const PolVar<T>&X1, const double a1, const PolVar<T>&X2, const double a2 );
-=======
   //! @brief Appends new relaxation cut in _Cuts w/ 2 variables and coefficient maps
   template <typename U> typename t_Cuts::iterator _add_cut
     ( FFOp*op, const typename PolCut<T>::TYPE type, const double b,
@@ -2020,7 +2004,6 @@
       const PolVar<T>&X1, const double a1,
       const PolVar<T>&X2, const double a2 );
         //! @brief Appends new relaxation cut in _Cuts w/ 3 variables and coefficient maps
->>>>>>> 029b4442
 
   //! @brief Computes max distance between function and outer-approximation
   std::pair< double, double > _distmax
@@ -2437,19 +2420,12 @@
     ( const typename PolCut<T>::TYPE type, const double b,
       const std::map<U,PolVar<T>>&X, const std::map<U,double>&a,
       const PolVar<T>&X1, const double a1 )
-<<<<<<< HEAD
-    { return _append_cut( 0, type, b, X, a, X1, a1 ); }
-=======
     { return _add_cut( 0, type, b, X, a, X1, a1 ); }
->>>>>>> 029b4442
   //! @brief Append new relaxation cut w/ variable and coefficient maps
   template <typename U> typename t_Cuts::iterator add_cut
     ( const typename PolCut<T>::TYPE type, const double b,
       const std::map<U,PolVar<T>>&X, const std::map<U,double>&a,
       const PolVar<T>&X1, const double a1, const PolVar<T>&X2, const double a2 )
-<<<<<<< HEAD
-    { return _append_cut( 0, type, b, X, a, X1, a1, X2, a2 ); }
-=======
     { return _add_cut( 0, type, b, X, a, X1, a1, X2, a2 ); }
 
   //! @brief Append new relaxation cuts for product term
@@ -2459,7 +2435,6 @@
   //! @brief Append new relaxation cuts for square term
   void append_cuts_SQR
     ( PolVar<T> const& VarR, PolVar<T> const& Var1, FFOp* pOp=nullptr );
->>>>>>> 029b4442
 
   //! @brief Erase cut with iterator <a>itcut</a> from set of cuts
   void erase_cut
@@ -2782,11 +2757,7 @@
 
 template <typename T> template <typename U>
 inline typename PolImg<T>::t_Cuts::iterator
-<<<<<<< HEAD
-PolImg<T>::_append_cut
-=======
 PolImg<T>::_add_cut
->>>>>>> 029b4442
 ( FFOp*op, const typename PolCut<T>::TYPE type,
   const double b, const std::map<U,PolVar<T>>&X,
   const std::map<U,double>&a, const PolVar<T>&X1,
